--- conflicted
+++ resolved
@@ -35,22 +35,14 @@
       - arm
     main: ./server
 
-<<<<<<< HEAD
-  - id: iot
-=======
   - id: min
->>>>>>> f89ff9c1
     goos:
       - linux
     goarch:
       - amd64
       - arm64
       - arm
-<<<<<<< HEAD
-    main: ./cmd/iot
-=======
     main: ./cmd/min
->>>>>>> f89ff9c1
 
 dist: ./builds
 
@@ -88,17 +80,10 @@
     allow_different_binary_count: true
 
   - id: a3
-<<<<<<< HEAD
-    builds: [iot]
-    format: tar.gz
-    name_template: >-
-      iot_
-=======
     builds: [min]
     format: tar.gz
     name_template: >-
       min_
->>>>>>> f89ff9c1
       {{- title .Version }}_
       {{- title .Os }}_
       {{- if eq .Arch "amd64" }}x86_64
