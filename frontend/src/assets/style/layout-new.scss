$flag-border-radius: 2px;
$flag-bg: rgb(128 128 128 / 21%);
$body-bg: #202324;
$card-button-bg: $body-bg;
$card-border-radius: 5px;
$button-border-radius: 5px;
$white: #cdcdcd;
$main-bg-color: #141414;
$menu-background: $main-bg-color;
$notification-bg: $main-bg-color;

$base-shadow: 0 0 2px rgb(0 0 0 / 66%);
$editor-shadow: 4px 4px 15px 3px rgba(0, 0, 0, 0.66);

.light {
  --c-white: white;
  --c-shade1: #f5f5f5;
  --c-shade2: #eaeaea;
  --c-shade3: #cccccc;
  --c-shade4: #808080;
  --c-shade5: #333333;
  --c-shade6: #0f0f0f;
  --c-dark-blue: #164edb;
  --c-blue: #466ccc;
  --c-green: #28ad85;
  --c-dark-green: #1c916e;
  --c-orange: #eb8718;
  --c-red-hover: #ff3333;
  --c-red: #ff0000;

  --input-hover: var(--c-shade3);

  --label-border-radius: 3px;
  --button-border-radius: 3px;
  --label-width: 140px;

  --button-color: var(--c-dark-blue);
  --button-hover-color: var(--c-blue);

  --button-danger: var(--c-red);
  --button-hover-danger: var(--c-red-hover);

  --line-border: #dedede;
}

.dark {
  --c-white: black;
  --c-shade1: #0f0f0f;
  /* --c-shade2: #333333; */
  --c-shade2: #292929;
  --c-shade3: #808080;
  --c-shade4: #cccccc;
  --c-shade5: #eaeaea;
  --c-shade6: #f5f5f5;
  --c-dark-blue: #164edb;
  --c-blue: #466ccc;
  /* --c-green: #2cbd38; */
  --c-dark-green: #164edb;
  --c-orange: #eb8718;
  --c-red-hover: #ff3333;
  /* --c-red: #ff0000; */
  --c-red: #cc4646;
  --c-green: #1c731c;
  --input-hover: #454545;

  --label-border-radius: 5px;
  --button-border-radius: 5px;
  --label-width: 140px;

  --button-color: var(--c-dark-blue);
  --button-hover-color: var(--c-blue);

  --button-danger: var(--c-red);
  --button-hover-danger: var(--c-red-hover);

  --line-border: #333333;
}

.cursor {
  cursor: pointer;
}

.danger-button {
  background: var(--button-danger) !important;
}

.danger-button:hover {
  background: var(--button-hover-danger) !important;
}

.panel {
  /* background: var(--c-shade1); */
  padding: 20px;
  border-radius: 3px;
  min-width: 300px;
  height: fit-content;
  /* box-shadow: 0 0 2px rgba(0, 0, 0, 0.66); */
}

.table-bg {
  /* background: var(--c-shade1); */
  padding: 20px;
  border-radius: 3px;
  /* box-shadow: 0 0 2px rgba(0, 0, 0, 0.66); */
}

$frame-width: calc(100% - 230px);

html {
  background: var(--c-white);
  font-smooth: always !important;
  -webkit-font-smoothing: antialiased !important;
  -moz-osx-font-smoothing: grayscale !important;
  text-rendering: optimizeLegibility !important;
}

body {
  background: var(--c-white);
  font-family: "Inter Variable", sans-serif !important;
  -ms-overflow-style: none;
  scrollbar-width: none;

  * {
    outline: none !important;
    box-sizing: border-box;
    -webkit-tap-highlight-color: rgba(0, 0, 0, 0);

    -webkit-box-sizing: border-box;
    -moz-box-sizing: border-box;
  }
}

body::-webkit-scrollbar {
  display: none;
}

.text-button {
  cursor: pointer;
  align-content: center;
  color: var(--c-blue);
  padding-top: 5px;
  width: fit-content;
  /* font-weight: 700; */
}

.plus-button {
  width: 100%;
  font-size: 20px !important;
  color: var(--c-blue);
  cursor: pointer;
}

.plus-button:hover {
  color: var(--c-shade5);
}

.button {
  cursor: pointer;
  border-radius: var(--button-border-radius);
  align-content: center;
  text-align: center;
  color: var(--c-shade5);
  padding: 5px 10px 5px 10px;
  border: 0px;
  /* width: fit-content; */
  font-size: 28px;
  width: 100%;
  font-weight: 700;
  background: var(--button-color);
  width: fit-content !important;
  margin-top: 15px;
  margin-bottom: 15px;

  transition:
    transform 0.2s ease,
    box-shadow 0.2s ease;
}

.button:hover {
  box-shadow: 1px 1px 5px 0px #8a8a8a;
}

.red {
  background: var(--c-red);
}

.white-color {
  color: var(--c-shade5);
}

.green {
  background: var(--c-green);
}

.orange {
  background: var(--c-orange);
}

.card-button {
  background: var(--button-color);
  color: var(--c-shade5) !important;
  border-radius: var(--button-border-radius);
  font-size: 22px !important;
  padding: 5px !important;
  font-weight: bold;
  padding-top: 7px !important;
  padding-left: 10px !important;
  padding-right: 10px !important;
  cursor: pointer;
  width: 100% !important;
  text-align: center;
  margin-top: 20px;
  -webkit-user-select: none;
  -ms-user-select: none;
  user-select: none;
}

.card-button:hover {
  background: var(--button-hover-color);
}

.blue {
  color: var(--c-shade5) !important;
  background: var(--c-dark-blue);
}

.blue:hover {
  background: var(--c-blue);
}

.connection-editor-menu {
  background: $menu-background;
}


.sidebar-title {
margin-bottom: 10px;
    margin-top: 10px;
  font-size: 26px;
  font-weight: 800;
  color: var(--c-shade4);
}

.title {
  background:var(--c-shade1);
  padding:10px;
  font-size: 26px;
  font-weight: 800;
  color: var(--c-shade4);
  margin-bottom: 20px;
}

.subtitle {
  color: var(--c-shade5);
  font-size: 20px;
  font-weight: 500;
}

.content {
  color: var(--c-shade6);
  font-size: 16px;
}

.frame-spacing {
  margin-bottom: 30px;
}

.togglekv {
  margin-top: 5px;
  margin-bottom: 5px;
  display: flex;

  .label {
    cursor: pointer;
    user-select: none;
  }

  .enabled {
    background: var(--c-green);
  }

  .disabled {
    background: var(--c-red);
  }

  .value {
    font-size: 16px;
    /* font-weight: 500; */
    padding-top: 3px;
    margin-left: 10px;
  }

  .label {
    font-weight: bold;
    width: 100px;
    padding: 3px 7px 3px 7px;
    border-radius: var(--label-border-radius);
    font-size: 16px;
    color: var(--c-white);
    text-align: center;
  }
}

.custom-toggle {
  width: fit-content;
  display: flex;
  margin-top: 3px;
  margin-bottom: 3px;
  margin-left: -2px;

  .slider {
    cursor: pointer;
    width: 40px;
    height: 20px;
    background: var(--c-shade3);
    border-radius: 4px;
    border: 2px solid var(--c-shade3);
    margin-top:2px;

    .false {
      margin-left: 0px !important;
      background: var(--c-red) !important;
    }

    .true {
      margin-left: 16px;
      /* background: var(--c-) !important; */
    }

    .nob {
      border-radius: 2px;
      margin-left: 16px;
      background: var(--c-blue);
      /* margin-top: 1px; */
      height: 16px;
      width: 20px;
      transition: margin-left 0.1s ease-in-out;
      transition: background 0.3s ease-in-out;
    }
  }

  .label {
    font-weight: bold;
    /* width: var(--label-width); */
    margin-right: 10px;
    text-align: right;
    color: var(--c-blue);
  }
}

.custom-label {

  font-weight: bold;
  margin-top: 5px;
  margin-bottom: 5px;
  background: var(--c-shade4);
  width: fit-content;
  padding: 3px 7px 3px 7px;
  border-radius: var(--label-border-radius);
  font-size: 20px;
  color: var(--c-white);
  text-align: right;
}

.formkeyvalue {
  /* margin-top: 5px; */
  margin-bottom: 6px;
  display: flex;
  flex-direction: row;

  .label {
  padding-left: 10px;
    font-weight: bold;
    /* background: var(--c-shade4); */
    width: var(--label-width);
    /* padding: 3px 7px 3px 7px; */
    /* padding: 5px 7px 0px 7px; */
    border-radius: var(--label-border-radius);
    font-size: 16px;
    color: var(--c-blue);
    text-align: left;
  }

  textarea {
    /* height: calc(400px) !important; */
    max-width: 400px !important;
  }

  input,
  textarea {
    /* line-height: calc(1em + 2px); */
    /* padding-bottom: 5px; */

    background: none !important;
    outline: none !important;
    border: none !important;
    width: auto;
    height: 100%;
    font-size: 16px;
    color: var(--c-shade6);
    border-bottom: 1px solid var(--c-shade2) !important;
    min-width: 200px;

    placeholder {
      padding-top: 10px;
    }
  }

  .value {
    font-size: 16px;
    /* font-weight: 500; */
    /* padding-top: 4px; */
    margin-left: 8px;
  }
}

.fullpath {
  width: 250%;
}

.keyvalue {
  /* margin-top: 3px; */
  margin-bottom: 3px;
  display: flex;
  flex-direction: row;

  .label {
  padding-left:10px;
    font-weight: bold;
    width: var(--label-width);
    border-radius: var(--label-border-radius);
    font-size: 16px;
    color: var(--c-blue);
    text-align: left;
    min-width: 140px;
  }

  .value {
    font-size: 16px;
    margin-left: 10px;
    color: var(--c-shade6);
    word-break: break-all;
    display: flex;
    align-items: end;
  }
}


<<<<<<< HEAD
=======

>>>>>>> 7768c340
:global(.toast) {

  /* margin-bottom: 200px; */
  margin-left: 20px;
  border-radius: 10px;
  background-color: var(--c-shade2) !important;
  box-shadow: $base-shadow;
  min-width: 240px !important;
  border: 2px solid var(--c-shade2);
  border-radius: var(--button-border-radius);
  padding: 10px !important;
  color: var(--c-shade6) !important;
  z-index: 1999;

  .content {
    min-width: 220px !important;
    max-width: 300px !important;
    text-align: center;

    .title {
      font-size: 24px;
      padding: 5px;
      text-wrap: stable;
    }

    .subtitle {
      font-size: 22px;
      padding: 5px;
      margin-bottom: 10px;
    }

    .buttons {
      display: flex;
      gap: 5%;
      justify-content: center;
      .button {
        height:30px;
        font-size:20px;
        padding:3px 10px 10px 10px;
      }

      .no {
        width: 45% !important;
        background: var(--c-red);
      }

      .no:hover {
        background: var(--c-red-hover);
      }

      .yes {
        width: 45% !important;
        background: var(--c-green);
      }

      .yes:hover {
        background: var(--c-dark-green);
      }
    }
  }
}

#app {
  height: auto;
  min-height: 100%;
  width: 100%;
  z-index: 2;
  position: absolute;
  top: 0;
  left: 0;
  display: flex;
  height: 100%;
  background: var(--c-white);
}

.app-wrapper {
  /* overflow-y: scroll; */
  /* overflow-x: hidden; */
  position: relative;

  width: calc(100% - 230px);
  /* width: $frame-width; */
  padding-top: 40px;
  width: 100%;
  height: 100%;
  padding-bottom: 600px;
  margin-bottom: 300px;
  background: var(--c-white);
  height: fit-content !important;
}

.sidebar:hover {
  left: 0px !important;
  background-color: var(--c-shade1);
  transition: 100ms;
}

.showsidebar {
  background-color: var(--c-shade1) !important;
  left: 0px !important;
  transition: 100ms;
}

.sidebar {
  position: fixed;
  z-index: 1800;
  left: 0px;
  top: 0px;
  display: flex;
  /* display:none; */
  flex-direction: column;
  width: 230px !important;
  padding-left: 20px;
  padding-top: 20px;
  height: 100%;
  background-color: var(--c-shade1);

  .title {
    font-weight: bold;
    margin-bottom: 10px;
    margin-top: 15px;
    font-size: 24px;
  }

  .group {
    margin-bottom: 10px;

    .item:hover {
      .text {
        color: var(--button-hover-color);
      }
    }

    .item:hover {
      .text {
        color: var(--c-shade5) !important;
      }
    }

    .item {
      cursor: pointer;
      display: flex;
      flex-direction: row;
      padding-left: 20px;
      margin-top: 5px;

      .active {
        color: var(--c-shade6) !important;
      }

      .icon {
        color: var(--c-shade6);
      }

      .text {
        font-weight: bold;
        padding-top: 2px;
        padding-left: 10px;
        font-size: 18px;
        color: var(--c-blue);
      }
    }
  }
}

.bottom-loader-fullscreen {
  height: 90% !important;
}

.bottom-loader-hide {
  height: 0% !important;
}

.new-loader {
  position:fixed;
  bottom:00px;
  left:00px;
  width:100%;
  height:50px;
  z-index:2000;
  background:none;
  .l-title {
    font-size:30px;
    text-align:left;
    margin-left:190px;
    background:none;
    color:white;
  }
  .bar-loader {
    color:green;
    background:green;
   }
}


.bottom-loader {


  .logs-window {
    // margin-left: 20px;
    position: relative;
    width: 100%;
    // width: 100%;
    height: 100%;
    /* font-family: system-ui; */
    margin-top: 00px;
    font-size: 0.9em;
    overflow-y: scroll;
    overflow-x: hidden;
    border-radius: 0px;
    z-index: 41;

    .line {
      // margin-top: -3px;
      padding: 1px 0px 2px 0px;
      font-size: 14px;
      border-bottom: 1px solid var(--line-border);
      display: flex;
      flex-wrap: wrap;
    }

    .time {
      color: rgb(160, 160, 160);
      max-width: 110px;
      min-width: 110px;
      margin-left: 2px;
      /* text-align: right; */
      color: var(--c-shade6);
    }

    .error {
      color: var(--c-red);
      font-weight: bold;
      margin-left: 5px;
      width: 50px;
    }

    .debug {
      color: var(--c-orange);
      font-weight: bold;
      margin-left: 5px;
      width: 50px;
    }

    .info {
      color: var(--c-green);
      font-weight: bold;
      margin-left: 5px;
      width: 50px;
    }

    .func {
      color: $c-teal;
      font-weight: bold;
      margin-left: 10px;
      min-width: 100px;
    }

    .text {
      color: var(--c-shade6);
      margin-left: 10px;
    }
  }
}

.new-server-wrapper {
  .info {
    width: fit-content;
    padding-right: 30px;
  }

  .panel {
    max-width: 700px;

    .formkeyvalue,
    .keyvalue {
      .label {
        width: 70px !important;
        min-width: fit-content;
      }
    }

    .formkeyvalue {
      input {
        min-width: 330px;
      }
    }
  }
}

.org-wrapper {
  .info {
    width: fit-content;
    padding-right: 30px;

    .title {
      color: var(--c-blue);
      cursor: pointer;
    }
  }

  .group-table {
    max-width:700px !important;
  }

  .back {
    font-size: 26px;
    color: var(--c-blue);
    cursor: pointer;
    margin-bottom: 20px;
  }
}

.group-wrapper {
  .button {
    margin-top: 20px;
  }

  .card-button {
    width: 200px !important;
  }

  .group-table {
    max-width:900px !important;
  }

  .formkeyvalue,
  .keyvalue {
    .label {
      width: 70px !important;
      min-width: fit-content;
    }
  }

  .panel {
    display: flex;
    flex-direction: column;
    height: fit-content;
    width: fit-content !important;
    max-width: 1040px;
  }

  .nodes {
    margin-top: 30px;
  }

  .users {
    margin-top: 30px;
  }
}

.save-banner {
  width: 100%;
  color: var(--c-green);
  display: flex;
  flex-direction: row;

  .button {
    margin-top: 0px;
    width: 100px;
    font-size: 20px;
    background: var(--c-green);
    color: var(--c-shade5);
  }

  .notice {
    color: var(--c-orange);
    margin-top: 5px;
    font-size: 25px;
    margin-left: 20px;
  }
}

.settings-wrapper {
  display: flex;
  flex-direction: row;
  flex-wrap: wrap;
  gap: 30px;

  .button {
    margin-top: 20px;
  }

  .label-wrapper {
    margin-top: 20px;
  }

  .ok {
    background: var(--c-green);
  }

  .warn {
    background: var(--c-red);
  }

  .state {
    height: auto;
    width: fit-content;
  }

  .net-state {
    height: auto;
    width: fit-content;
    min-width: 300px;
  }
}


.public-server-wrapper{
.new-table {
  max-width:800px !important;
}

}

.private-server-wrapper {
  min-height: 100%;
  height: auto;
  max-width: 100%;

  .router-table {
  max-width: 700px;
  }
}


.router-wrapper {
  min-height: 100%;
  height: auto;
  max-width: 100%;

  .private-server-object-creator {
    min-width: 400px;

    .root_keys {
      min-width: 400px;
    }
  }

  .create {
    color: var(--c-blue);
    margin-bottom: 20px;
    cursor: pointer;
  }

  .new-table {
    .column:first-of-type {
      flex: 0 1 50px !important;
    }
  }
}

.stats {
  display: flex;
  flex-direction: row;
}

.config-dns-editor {
  display: flex;
  flex-direction: row;
  flex-wrap: wrap;
  gap: 20px;

  .seperator {
    height: 10px;
    border-bottom: 1px solid var(--c-shade2);
    margin-bottom: 12px;
  }

  .dns-record {
    background: var(--c-shade1);

    .label {
      text-align:right;
    }

    .custom-toggle {
      margin-top: 20px;
      margin-bottom: 20px;
    }

    .dns-title {
      color: var(--c-shade6);
    }

    .buttons-first {
      margin-top: 20px;
    }

    .add {
      color: var(--c-green);
      text-align: right;
      cursor: pointer;
    }

    .buttons {
      /* margin-top: 20px; */
      gap: 10px;
      width: 100%;
      display: flex;
      flex-direction: row;

      .item {
        border: 1px solid var(--c-shade1);
        /* background: none; */
        /* border-radius: var(--button-border-radius); */
        flex: 3;
        text-align: center;
        cursor: pointer;
        font-weight: bold;
        font-size: 22px;
        padding: 5px;
        width: 50% !important;
        margin-top: 0px !important;
      }
    }
  }
}

.new-table {
  width: calc(100% - 40px);
  min-width: 570px;
  /* max-width: 700px; */
  /* min-width: 25%; */
  display: flex;
  flex-direction: column;



  .clickable {
    font-weight: 600 !important;
    cursor: pointer;
  }

  .clickable:hover {
    color: var(--c-shade5) !important;
  }

  .hide {
    display: none !important;
  }

  .disabled {
    color: var(--c-shade2);
  }

  .waiting {
    color: var(--c-shade4);
    font-size: 20px;
    font-weight: 500;
    margin-left: 20px;
  }

  .search-top-bar{
    position: relative;
    display: flex;
    /* padding-bottom: 10px; */
    margin-bottom: 10px;
    /* padding-left: 10px; */
    .search-bar {
      display: flex;
      width: 100%;
      /* flex: 1; */
      border-bottom: 2px solid var(--c-shade2);
      background: var(--c-shade2);
      padding: 5px;
      margin-bottom: 10px;
      padding-top: 8px;
      padding-left: 8px;

      input {
        font-size: 20px;
        width: 100%;
        background: none !important;
        outline: none !important;
        border: none !important;
        color: var(--c-shade4);
      }

      input::placeholder {
        color: var(--c-shade4);
      }
    }

  }

  .top-bar {
    background: var(--c-shade1);
    padding: 10px;
    position: relative;
    display: flex;
    /* padding-bottom: 10px; */
    margin-bottom: 10px;
    /* padding-left: 10px; */

.table-title {
  font-size: 26px;
  font-weight: 800;
  color: var(--c-shade4);
      margin: 0px;
      margin-right: auto;
}

    .text-button {
      font-size: 20px;
      text-align: left;
      margin-left: 20px;
      padding-top: 2px;
    }

    .text-button:hover {
      color: var(--c-shade5);
    }


    .pagination-bar {
      margin-left: auto;
      display: flex;
      flex-direction: row;
      align-items: center;

      .pages {
        font-size: 20px;
        color: var(--c-shade4);
        font-weight: bold;
      }

      .left-arrow {
        color: var(--c-blue);
        font-size: 20px;
        border-radius: 5px;
        cursor: pointer;
        margin-right: 15px;
        font-weight: bold;
        font-weight: bold;
        margin-bottom: 2px;
      }

      .left-arrow:hover {
        color: var(--c-dark-blue);
      }

      .right-arrow {
        margin-right: 15px;
        color: var(--c-blue);
        font-size: 20px;
        border-radius: 5px;
        /* margin-left: 5px; */
        cursor: pointer;
        font-weight: bold;
        margin-bottom: 2px;
      }

      .right-arrow:hover {
        color: var(--c-dark-blue);
      }

      .page-selection {
        /* margin-left: 5px; */
        margin-right: 10px;
        font-weight: bold;
        min-width: 50px;
        border: none;
        padding-top: 3px;
        padding-bottom: 3px;
        padding-left: 10px;
        color: var(--c-blue);
        background: var(--c-shade1);
        border-color: var(--c-blue);
        cursor: pointer;
        font-size: 20px;
      }
    }
  }

  .table:last-child {
    border-bottom: none !important;
  }

  .table {
    display: flex;
    flex-direction: column;

    .header {
      display: flex;
      flex-direction: row;
      height: 30px;
      font-size: 18px;
      /* margin-top: 6px; */
      border-bottom: 0px solid var(--c-shade2);

      .column {
        /* width: fit-content; */
        /* flex-basis: 100%; */
        flex: 1;
        color: var(--c-shade4);
        padding-left: 10px;
        padding-right: 10px;
        overflow-x: hidden;
        font-weight: bold;
        padding-right: 10px !important;
        padding-left: 10px !important;
      }

      .column:last-of-type {
        display: flex;
        text-align: right;
        justify-content: right;
      }
    }

    /* .row:last-of-type { */
    /*   border-bottom: 1px solid var(--c-shade2); */
    /* } */
    .row:hover {
      background: var(--c-shade1) !important;
    }

    .row {
      display: flex;
      flex-direction: row;
      border-top: 1px solid var(--c-shade2);
      height: fit-content;
      padding-top: 6px;
      /* padding-left: 6px; */
      padding-bottom: 6px;

      .deleteable {
        cursor: pointer;
        color: var(--c-red);
      }

      .hide {
        display: none !important;
      }

      .column {
        color: var(--c-shade5);
        padding-right: 10px !important;
        padding-left: 10px !important;
        flex: 1;
        height: 100%;
        overflow-x: hidden;
        white-space: nowrap;
        text-overflow: ellipsis;

        input {
          height: 100%;
          width: 100%;
          background: none !important;
          outline: none !important;
          border: none !important;
          font-size: inherit;
          font-weight: inherit;
          color: inherit;
        }

        img {
          height: 14px;
          margin-top: 3px;
        }

        select {
          background: none !important;
          border: none;
          border-radius: 0px !important;

          option {
            border: none;
            background: none !important;
            border-radius: 0px !important;
          }
        }
      }

      .column:last-of-type {
        display: flex;
        text-align: right;
        justify-content: right;
      }
    }
  }
}

.table-frame {
  margin-bottom: 30px;
  width: 95%;
  display: flex;
  flex-direction: column;
  max-width: 1000px;
  /* margin-right: 20px !important; */

  .top-bar {
    position: relative;
    display: flex;
    padding-bottom: 4px;
    border-bottom: 2px solid var(--c-shade2);

    .title {
      margin: 0px;
      /* padding-top: 15px; */
      margin-right: 20px;
    }

    .text-button {
      text-align: right;
      margin-right: 10px;
    }

    .text-button:hovert {
      color: var(--c-shade5);
    }

    .search-bar {
      display: flex;
      width: calc(100% - 20px);
      font-size: 20px;

      input {
        font-size: 16px;
        padding-top: 8px;
        height: 100%;
        width: 100%;
        background: none !important;
        outline: none !important;
        border: none !important;
        color: var(--c-shade4);
      }

      input::placeholder {
        color: var(--c-shade4);
      }
    }
  }

  .table {
    position: relative;
    width: 100%;
    border-collapse: collapse;
    margin-right: 10px;
    /* background-color: var(--c-shade1); */

    .header {
      height: 30px;

      .column {
        text-align: left;
        color: var(--c-shade3);
        padding-left: 10px;
        padding-right: 10px;
        width: fit-content;
      }

      .column:last-of-type {
        text-align: right;
      }
    }

    .row {
      height: 30px;
      border-top: 1px solid var(--c-shade2);
      border-bottom: 2px solid var(--c-shade2);

      .clickable {
        font-weight: 500;
        cursor: pointer;
        color: var(--c-blue);
      }

      .deleteable {
        cursor: pointer;
        color: var(--c-red);
      }

      .column:last-of-type {
        text-align: right;
      }

      .column {
        width: fit-content;
        min-width: 50px;

        text-align: left;
        color: var(--c-shade5);
        padding-left: 10px;
        padding-right: 10px;
        max-width: 1000px;
        word-wrap: break-word;

        .float-right {
          float: right;
        }

        .hide {
          display: none !important;
        }

        input {
          height: 100%;
          width: 100%;
          background: none !important;
          outline: none !important;
          border: none !important;
          font-size: inherit;
          font-weight: inherit;
          color: inherit;
        }

        img {
          height: 20px;
          position: relative;
          top: 2px;
        }

        select {
          background: none !important;
          border: none;
          border-radius: 0px !important;

          option {
            border: none;
            background: none !important;
            border-radius: 0px !important;
          }
        }
      }
    }
  }
}

.DNSAnswers {
  display: flex;
  flex-direction: column;

  .answer {
    width: fit-content;
    padding-top: 3px;
    padding-bottom: 3px;
    color: var(--c-shade6) !important;
    display: flex;
    flex-direction: row;
    gap: 10px;


    .dimmed {
      color: var(--c-shade3);
    }

    .cblue {
      color: var(--c-blue);
    }

    .cgreen {
      color: var(--c-green);
    }

    .bold {
      font-weight: 700;
    }
  }
}

.new-select {
  position: relative;
  width: 100%;
  cursor: pointer;
  /* min-height: 31px; */

  .show {
    display: flex;
  }

  .hide {
    display: none !important;
  }

  .default {
    /* padding-top: 4px; */
    /* font-size: 18px; */
    color: var(--c-blue);
  }

  .defaults {
    display: flex;
    flex-direction: column;
    width: 100%;
  }

  .default {
    display: flex;
    flex-direction: column;
    width: 100%;
  }

  .default:hover {
    color: var(--c-shade5);
  }

  .opt-wrapper {
    border: 1px solid var(--c-blue);
    z-index: 9001;
    cursor: pointer;
    position: fixed;
    margin-top: -25px;
    /* right: 0px; */
    display: flex;
    flex-direction: column;
    width: fit-content;
    padding: 10px;
    /* border-radius: 4px; */
    background-color: var(--c-shade1);
    box-shadow: $base-shadow;

    .opt {
      padding: 4px 12px 4px 12px;
      height: fit-content;
      font-size: 18px;
      width: 100%;
    }

    .active {
      color: var(--c-blue);
    }

    .inactive:hover {
      color: var(--c-blue);
    }
  }
}

.editor-inline {
  position: relative !important;
  top: -20px !important;
  left: -30px !important;
  height: fit-content !important;
  z-index: 100 !important;
  width: calc(100% + 30px) !important;
  box-shadow: none !important;
}

.editor-popup {
  display: flex;
  flex-direction: column;
  position: fixed;
  top: 0px;
  left: 0px;
  height: 100%;
  width: 100%;
  z-index: 9998;
  box-shadow: $editor-shadow;
  /* margin-bottom: 500px; */

  .cm-theme {
    height: 97%;

    .cm-editor {
      height: 100%;
    }
  }

  .error {
    background: var(--c-white);
    padding: 10px;
    color: var(--c-red);
    border-bottom: 1px solid var(--c-shade2);
  }

  .editor-topbar {
    width: auto;
    display: flex;
    flex-direction: row;
    flex-wrap: wrap;
    background: var(--c-white);
    padding-top: 5px;
    padding-bottom: 5px;
    padding-left: 14px;
    font-size: 20px;

    div {
      margin-right: 14px;
    }

    .save {
      color: var(--c-green);
      cursor: pointer;
    }

    .reset {
      cursor: pointer;
      color: var(--c-red);
    }

    .close {
      color: var(--c-blue);
      cursor: pointer;
    }

    .vim {
      color: var(--c-blue);
      cursor: pointer;
    }

    .extra {
      float: right;
      color: var(--c-blue);
      cursor: pointer;
    }

    .delete {
      margin-left: auto;
      color: var(--c-red);
      cursor: pointer;
    }
  }
}

.add-connection {
  position: absolute;
  display: flex;
  flex-direction: column;
  top: 20px;
  width: 300px;
  height: 50px;
  font-size: 24px !important;
  font-weight: 600;
  text-align: left;
  vertical-align: center;
  color: var(--c-blue) !important;
  cursor: pointer;
}

.add-button:hover {
  background: var(--button-hover-color);
  color: var(--c-white) !important;
}

@keyframes border-in-out {
  from {
    border: 1px solid black;
    border-color: inherit;
  }

  to {
    border-color: inherit;
    border: inherit;
  }
}

.tooltip {
  float: left;
}

.tooltip .tooltiptext {
  display: none;
  width: fit-content;
  background-color: black;
  color: #fff;
  text-align: center;
  padding: 5px 10px 5px 10px;
  border-radius: 6px;
  position: absolute;
  left: 20px;
  margin-top: -6px;
  z-index: 1;
  border: 1px solid var(--c-shade3);
}

.tooltip:hover .tooltiptext {
  display: inline;
}

.connection-object-editor {
  .keys {
    min-width: 600px;
  }
}

.button-wrap {
  display: flex;
  width: 100%;
  margin-right: 40px;
  gap: 16px;
}

.object-editor {
  flex-wrap: wrap;
  color: white;
  font-size: 18px;
  display: flex;
  flex-direction: row;
  gap: 40px;
  width: 100%;
  margin-bottom: 300px;



  .object-wrapper {
    display: flex;
    flex-direction: row;
    flex-wrap: wrap;
  }

  .d1 {
    align-content: baseline;
    .editor-title {
      padding:10px;
    }
  }

  .root_keys {
    background: none !important;

    .bottom_border {
      border-bottom: 1px solid var(--c-shade2) !important;
    }
  }

  .arrays {
    display: flex;
    flex-direction: column;
    gap: 20px !important;

    .d0 {
    .editor-title {
      padding:10px;
    }

      .input_wrap {
        padding-left: 10px;
        padding-top: 5px;
        padding-bottom: 3px;
        border-bottom: 0px !important;
        background: var(--c-shade1) !important;
      }

      padding-top: 10px;
    }
  }

  .top_bar {
    display: flex;
    flex-basis: 100%;
    width: 100% !important;

    .editor-title {
    background:var(--c-shade1);
  font-size: 24px;
  font-weight: 800;
  color: var(--c-shade4);
      margin-right: 20px;
      margin-bottom: 0px;
      margin-top: 10px;
    }
  }

  .arr_grp_column {
    flex-direction: column !important;
    flex-wrap: nowrap !important;
  }

  .arr_grp {
    padding: 5px;
    flex-wrap: wrap;
    /* border: 1px solid green; */
    display: flex;
    flex-direction: row;
    gap: 10px;
    min-height: 50px;
    width: fit-content;
    /* max-width: 1000px; */
  }

  .new_button {
    margin-top: 18px;
    color: var(--c-blue);
    cursor: pointer;
    font-weight: bold;
    font-size: 28px;
  }

  .del_button,
  .rem_button {
    color: var(--c-red);
    cursor: pointer;
    font-weight: bold;
  }

  .del_button {
    /* margin-left: 0px !important; */
    /* margin-top: -30px; */
    /* margin-right: -28px; */
    font-size: 20px;
    margin-bottom: -5px;
  }

  .obj_grp {
    background: var(--c-shade1);

    .bottom_border {
      border-bottom: 1px solid var(--c-shade2);
    }

    .arr_grp {
      background: none;

      .obj_grp {
        background: var(--c-shade1);

        .bottom_border {
          border-bottom: 1px solid var(--c-shade2);
        }

        .arr_grp {
          background: none;

          .obj_grp {
            background: var(--c-shade1);

            .bottom_border {
              border-bottom: 1px solid var(--c-shade2);
            }
          }
        }
      }
    }
  }

  .obj_grp {
    padding: 10px;
    flex-wrap: wrap;
    /* border: 1px solid orange; */
    display: flex;
    gap: 8px;
    flex-direction: column;
    width: fit-content;
    height: fit-content;

    /* max-width: 1000px; */
  }

  .input_wrap {
    display: flex;
    flex-direction: row;

    .label {
      color: var(--c-blue);
    }

    .checked {
      color: var(--c-shade5) !important;
    }

    input {
      flex: 1;
      margin-left: 10px;
      color: var(--c-shade6);
      background: none;
      height: fit-content;
      width: fit-content;
      background: none !important;
      outline: none !important;
      border: none !important;
      font-size: 18px;
    }

    .checkbox {
      flex: 0;
      margin-right: 6px;
      margin-top: 5px;
    }
  }
}<|MERGE_RESOLUTION|>--- conflicted
+++ resolved
@@ -446,10 +446,6 @@
 }
 
 
-<<<<<<< HEAD
-=======
-
->>>>>>> 7768c340
 :global(.toast) {
 
   /* margin-bottom: 200px; */
