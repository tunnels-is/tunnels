--- conflicted
+++ resolved
@@ -116,33 +116,6 @@
 
 	return (
 		<div className="ab org-wrapper">
-<<<<<<< HEAD
-			<div className="info frame-spacing panel">
-				<div className="title">{state?.Org?.Name}</div>
-				<KeyValue label={"Address"} value={state?.Org?.Address} />
-				<KeyValue label={"Email"} value={state?.Org?.Email} />
-				<KeyValue label={"Phone"} value={state?.Org?.Phone} />
-				<KeyValue label={"Domains"} value={state?.Org?.Domains?.join(", ")} />
-				<KeyValue label={"Information"} value={state?.Org?.Informatgion} />
-				<KeyValue label={"ID"} value={state?.Org?._id} />
-			</div>
-
-
-			<NewTable
-				tableID={"org-groups"}
-				title={"Groups"}
-				className="group-table"
-				header={headers}
-				rows={rows}
-				placeholder={"Search.."}
-				button={{
-					text: "Create",
-					click: function(e) {
-						navigate("/inspect/group")
-					}
-				}}
-			/>
-=======
 			{!state.Org &&
 				<>
 					<ObjectEditor
@@ -184,7 +157,6 @@
 					/>
 				</>
 			}
->>>>>>> f89ff9c1
 
 		</div>
 	)
