import { useState } from "react";
import STORE from "./store";
import toast from "react-hot-toast";
import axios from "axios";
import dayjs from "dayjs";
import { v4 as uuidv4 } from "uuid";
import https from "https";

const state = (page) => {
  const [value, reload] = useState({ x: 0 });
  const update = () => {
    let x = { ...value };
    x.x += 1;
    reload({ ...x });
  };
  STATE.updates[page] = update;
  STATE.update = update;

  return STATE;
};

export var STATE = {
  globalRerender: () => {
    if (STATE.debug) {
      console.log("GLOBAL RERENDER");
    }

    STATE.updates["root"]();
  },
  renderPage: (page) => {
    if (STATE.updates[page]) {
      if (STATE.debug) {
        console.log("RERENDER:", page);
      }
      STATE.updates[page]();
    }
  },
  rerender: () => {
    if (STATE.debug) {
      console.log("GLOBAL RERENDER");
    }
    Object.keys(STATE.updates).forEach((k) => {
      STATE.updates[k]();
    });
  },

  Theme: {
    borderColor: " border border-[#1a1f2d]  cursor-pointer",
    menuBG: " bg-[#0B0E14]",
    mainBG: " bg-black",
    neutralBtn:
      "  text-[#2056e1] border-[#2056e1] hover:bg-[#2056e1] hover:text-white cursor-pointer",
    successBtn:
      " text-[#3a994c] border-[#3a994c] hover:bg-[#3a994c] hover:text-white cursor-pointer",
    warningBtn:
      " text-orange-500 border-orange-500 hover:bg-orange-500 hover:text-white cursor-pointer",
    errorBtn: " text-red-700 border-red-700 cursor-pointer hover:bg-red-500",
    activeSelect: " bg-[#2056e1] text-white cursor-pointer",
    neutralSelect: "  text-white focus:text-[#3168f3] cursor-pointer",
    tabs: "data-[state=active]:text-[#3168f3]",
  },

  // new form
  obj: {
    id: "lksdfsld",
    intstuff: 1,
    Tag: "lksdfls",
    bll: true,
    x: {},
    x2: [],
  },

  GetServers: async () => {
    let resp = await STATE.callController(
      null,
      null,
      "POST",
      "/v3/servers",
      { StartIndex: 0 },
      false,
      false,
    );
    if (resp?.status === 200) {
      if (resp.data?.length > 0) {
        STORE.Cache.SetObject("private-servers", resp.data);
        STATE.PrivateServers = resp.data;
      } else {
        STATE.errorNotification("Unable to find servers");
        STORE.Cache.SetObject("private-servers", []);
        STATE.PrivateServers = [];
      }
      STATE.renderPage("pservers");
    } else if (resp?.status !== 0) {
      STATE.errorNotification("Unable to find servers");
      STORE.Cache.SetObject("private-servers", []);
      STATE.PrivateServers = [];
    }
  },
  // NEW API
  calls: new Map(),
  callController: async (
    url,
    secure,
    method,
    route,
    data,
    skipAuth,
    boolResponse,
  ) => {
    if (STATE.calls.get(route) === true) {
      console.log("call already in progress, backing off");
      return { status: 0 };
    }
    STATE.calls.set(route, true);

    let URL = url ? url : STATE.User?.AuthServer;
    if (!URL || URL === "") {
      console.log("no user auth server found");
      STATE.calls.set(route, false);
      return { status: 0 };
    }
    try {
      STATE.toggleLoading({
        logTag: "",
        tag: uuidv4(),
        show: true,
        msg: URL + route,
        includeLogs: false,
      });

      if (!skipAuth || skipAuth === false) {
        data.UID = STATE.User?._id ? STATE.User?._id : "";
        data.Email = STATE.User?.Email ? STATE.User?.Email : "";
        data.DeviceToken = STATE.User?.DeviceToken?.DT
          ? STATE.User?.DeviceToken?.DT
          : "";
        if (!data.DeviceToken || data.DeviceToken === "") {
          STATE.errorNotification("No auth token found, please log in again");
          STATE.calls.set(route, false);
          return {
            data: { Error: "Auth token not found, please log in again" },
            status: 401,
          };
        }
        if (!data.Email || data.Email === "") {
          STATE.errorNotification(
            "No user email/username found, please log in again",
          );
          STATE.calls.set(route, false);
          return {
            data: {
              Error: "No user email/username found, please log in again",
            },
            status: 401,
          };
        }
      }

      let FR = {
        URL: URL,
        // URL: url ? url : STATE.User.AuthServer,
        Secure: secure !== undefined ? secure : STATE.User.Secure,
        Path: route,
        Method: method,
        JSONData: data,
        Timeout: 20000,
      };

      let body = undefined;
      if (FR) {
        try {
          body = JSON.stringify(FR);
        } catch (error) {
          STATE.calls.set(route, false);
          console.dir(error);
          return;
        }
      }

      let resp = await axios.post(
        STATE.GetURL() + "/v1/method/forwardToController",
        body,
        {
          timeout: 10000,
          headers: { "Content-Type": "application/json" },
        },
      );

      console.log("RESPONSE: ", FR.URL, FR.Path);
      console.dir(resp);
      // STATE.callInProgress = false
      STATE.calls.set(route, false);
      STATE.toggleLoading(undefined);
      if (resp && resp.status === 200) {
        if (boolResponse === true) {
          return true;
        }
      }
      return { data: resp.data, status: resp.status };
    } catch (error) {
      // STATE.callInProgress = false
      STATE.calls.set(route, false);
      console.dir(error);
      STATE.toggleLoading(undefined);

      if (error?.message === "Network Error") {
        STATE.successNotification("Tunnel connected, network changed");
        return undefined;
      }

      if (error?.response?.data?.Error) {
        STATE.errorNotification(error?.response?.data?.Error);
      }

      if (boolResponse === true) {
        return false;
      } else {
        return { data: error.respones?.data, status: error.response?.status };
      }
    }
  },

  // NEW
  // NEW
  // NEW
  // NEW
  // NEW
  // NEW
  GetUser: async () => {
    try {
      let user = STORE.Cache.GetObject("user");
      if (!user) {
        user = await STATE.LoadUser();
        console.log("POST FETCH");
        console.dir(user);
        if (user) {
          STORE.Cache.SetObject("user", user);
        }
      }
      if (user) {
        STATE.User = user;
      }
      return user;
    } catch (err) {
      console.dir(err);
    }
  },
  v2_SetUser: async (u, saveToDisk, server, secure) => {
    try {
      u.AuthServer = server;
      u.Secure = secure;
      STATE.User = u;
      STORE.Cache.SetObject("user", u);
      if (saveToDisk) {
        await STATE.SaveUser(u);
      }
    } catch (err) {
      console.dir(err);
      // STORE.Cache.interface = window.sessionStorage;
    }
  },
  DelUser: async () => {
    try {
      console.log("DELETING USER FROM DISK");
      await STATE.API.method("delUser", null, true, 10000, false);
    } catch (error) {
      STATE.toggleError("unable to delete encrypted user from disk");
    }
  },
  SaveUser: async (user) => {
    try {
      await STATE.API.method("setUser", user, true, 10000, false);
    } catch (error) {
      STATE.toggleError("unable to save encrypted user to disk");
    }
  },
  LoadUser: async () => {
    try {
      let resp = await STATE.API.method("getUser", null, true, 10000, true);
      console.log("LOAD USER");
      console.dir(resp);
      if (resp?.status === 200 && resp.data) {
        return resp.data;
      } else {
        return undefined;
      }
    } catch (error) {
      STATE.toggleError("unable to get encrypted user from disk");
      return undefined;
    }
  },
  v2_Cleanup: () => {},
  v2_TunnelDelete: async (tun) => {
    try {
      STATE.toggleLoading({
        tag: "tunnel_delete",
        show: true,
        msg: "Deleting tunnel..",
      });

      let resp = await STATE.API.method("deleteTunnel", tun);
      if (resp === undefined) {
        STATE.errorNotification("Unknown error, please try again in a moment");
      } else if (resp.status === 200) {
        STATE.Tunnels.map((t, i) => {
          if (t.Tag === tun.Tag) {
            STATE.Tunnels.splice(i, 1);
          }
        });

        STATE.successNotification("Tunnel deleted", undefined);
      }
    } catch (error) {
      console.dir(error);
    }
    STATE.toggleLoading(undefined);
    STATE.globalRerender();
  },

  v2_TunnelSave: async (tunnel, oldTunnelTag) => {
    let ok = false
    try {

      STATE.toggleLoading({
        tag: "tunnel_save",
        show: true,
        msg: "Saving tunnel..",
      });

      let out = {
        Meta: tunnel,
        OldTag: oldTunnelTag,
      };
<<<<<<< HEAD
      console.dir(out);
=======
>>>>>>> 7768c340

      let resp = await STATE.API.method("setTunnel", out);
      if (resp === undefined) {
        STATE.errorNotification("Unknown error, please try again in a moment");
        ok = false
      } else if (resp.status === 200) {
        STATE.successNotification("Tunnel saved", undefined);
        ok = true
      }
    } catch (error) {
      ok = false
      console.dir(error);
    }
    STATE.toggleLoading(undefined);
    STATE.globalRerender();
    return ok
  },

  v2_ConfigSave: async () => {
    let newConfig = STATE.Config;

    try {
      STATE.toggleLoading({
        tag: "config_save",
        show: true,
        msg: "Saving config..",
      });

      let resp = await STATE.API.method("setConfig", newConfig, 120000, false);
      if (resp === undefined) {
        STATE.errorNotification("Unknown error, please try again in a moment");
      } else if (resp.status === 200) {
        STORE.Cache.SetObject("config", newConfig);
        STATE.Config = newConfig;
        STATE.successNotification("Config saved", undefined);
        STORE.Cache.Set("modified_Config", false);
      }
    } catch (error) {
      console.dir(error);
    }
    STATE.toggleLoading(undefined);
    STATE.globalRerender();
  },

  // OLD
  // OLD
  // OLD
  // OLD
  // OLD
  // OLD
  // OLD
  TablePageSize: Number(STORE.Cache.Get("pageSize")),
  setPageSize: (id, count) => {
    let pg = STORE.Cache.GetObject("table_" + id);
    console.log("HIT!", id, pg);
    if (pg) {
      pg.TableSize = Number(count);
      STORE.Cache.SetObject("table_" + id, pg);
    }
    STATE.renderPage(id);
  },
  setPage: (id, page) => {
    let pg = STORE.Cache.GetObject("table_" + id);
    console.log("HIT!", id, pg);
    if (pg) {
      pg.CurrentPage = Number(page);
      STORE.Cache.SetObject("table_" + id, pg);
    }
    STATE.renderPage(id);
  },
  deleteBlocklist: (blocklist) => {
    let newLists = STATE.Config.DNSBlockLists;
    const index = newLists.indexOf(blocklist);

    if (index > -1) {
      newLists.splice(index, 1);
    }

    STATE.Config.DNSBlockLists = newLists;
    STORE.Cache.Set("modified_Config", true);
    STATE.renderPage("dns");
  },
  createTunnel: async () => {
    try {
      let resp = await STATE.API.method("createTunnel");
      if (resp.status != 200) {
        STATE.errorNotification(
          "Cannot create new connection! Status Code: " + resp.status,
        );
        return undefined;
      } else {
        STATE.Tunnels.push(resp.data);
        STATE.rerender();
      }
    } catch (error) {
      console.dir(error);
      STATE.toggleError("unable to create tunnel");
    }
  },
  debug: STORE.Cache.GetBool("debug"),
  toggleDebug: () => {
    let debug = STORE.Cache.GetBool("debug");
    if (debug && debug === true) {
      debug = false;
    } else {
      debug = true;
    }
    STORE.Cache.Set("debug", debug);
    STATE.debug = debug;
  },
  update: undefined,
  updates: {},
  logs: STORE.Cache.GetObject("logs"),
  fullRerender: () => {
    if (STATE.debug) {
      console.log("FULL RERENDER");
    }
    Object.keys(STATE.updates).forEach((k) => {
      STATE.updates[k]();
    });
  },
  // SYSTEM SPECIFIC
  loading: undefined,
  loadTimeout: undefined,
  toggleLoading: (object) => {
    if (object === undefined) {
      STATE.loading = undefined;
      STATE.renderPage("loader");
      // return

      // Without timeout the "Saving Config..." msg
      // blinks on/off too fast imo it's better if it's about 1sec
      //
      // const to = setTimeout(() => {
      // 	STATE.loading = undefined
      // }, 1000)
      // return () => {
      // 	STATE.renderPage("loader")
      // 	clearTimeout(to)
      // }
    }
    if (object?.show) {
      STATE.loading = object;
      STATE.renderPage("loader");

      STATE.loadTimeout = setTimeout(
        () => {
          STATE.loading = undefined;
          STATE.renderPage("loader");
          clearTimeout(STATE.loadTimeout);
        },
        object.timeout ? object.timeout : 10000,
      );

      return;
    } else {
      STATE.loading = undefined;
      return () => {
        STATE.renderPage("loader");
        clearTimeout(STATE.loadTimeout);
      };
    }
  },
  toggleError: (e) => {
    let lastFetch = STORE.Cache.Get("error-timeout");
    let now = dayjs().unix();
    if (now - lastFetch < 3) {
      return;
    }
    toast.error(e);
    STORE.Cache.Set("error-timeout", dayjs().unix());
  },
  errorNotification: (e) => {
    STATE.toggleError(e)
  },
  successNotification: (e) => {
    toast.success(e);
  },
  User: STORE.Cache.GetObject("user"),
  modifiedUser: STORE.Cache.GetObject("modifiedUser"),
  Config: STORE.Cache.GetObject("config"),
  modifiedConfig: STORE.Cache.GetObject("modifiedConfig"),
  SetConfigModifiedState: (state) => {
    STORE.Cache.Set("configIsModified", state);
  },
  UserSaveModifiedSate: () => {
    STORE.Cache.SetObject("modifiedUser", STATE.modifiedUser);
  },
  refreshApiKey: async () => {
    STATE.createObjectIfEmpty("modifiedUser");
    STATE.modifiedUser.APIKey = uuidv4();
    STATE.UserSaveModifiedSate();
    await STATE.UpdateUser();
    STATE.renderPage("account");
  },
  changeServerOnTunnelUsingTag: (tunTag, index) => {
    console.dir(tunTag);
    console.dir(index);
    let tunnels = [...STATE.Tunnels];

    let tun = undefined;
    tunnels?.forEach((t, i) => {
      if (t.Tag.toLowerCase() === tunTag.toLowerCase()) {
        tunnels[i].ServerID = index;
        tun = t;
        return;
      }
    });

    if (tun === undefined) {
      STATE.toggleError("tunnel not found");
      return;
    }
    STATE.v2_TunnelSave(tun, tun.Tag);
  },
  changeServerOnTunnel: (tun, index) => {
    let tunnels = [...STATE.Tunnels];

    tunnels?.forEach((t, i) => {
      if (t.Tag.toLowerCase() === tun.Tag.toLowerCase()) {
        tunnels[i].ServerID = index;
        return;
      }
    });

    STATE.v2_TunnelSave(tun, tun.Tag);
  },
  ConfigSave: async () => {
    // STATE.createObjectIfEmpty("modifiedConfig")
    // if (!STATE.modifiedConfig.Connections) {
    // 	STATE.modifiedConfig.Connections = []
    // }
    //
    // STATE.Tunnels?.forEach(cc => {
    // 	let found = false
    // 	STATE.modifiedConfig.Connections.forEach(mc => {
    // 		if (mc.WindowsGUID == cc.WindowsGUID) {
    // 			found = true
    // 		}
    // 	})
    // 	if (!found) {
    // 		STATE.modifiedConfig.Connections.push(cc)
    // 	}
    // });
    // if (STATE.modifiedLists) {
    // 	STATE.modifiedLists.forEach(l => {
    // 		if (l.Enabled) {
    // 			STATE.Config?.AvailableBlockLists.forEach(al => {
    // 				if (al.Tag === l.Tag) {
    // 					al.Enabled = l.Enabled
    // 				}
    // 			})
    // 		}
    // 	})
    // }

    let newConfig = {
      ...STATE.Config,
      ...STATE.modifiedConfig,
    };

    let success = false;
    try {
      STATE.toggleLoading({
        tag: "config",
        show: true,
        msg: "Saving config..",
      });

      let resp = await STATE.API.method("setConfig", newConfig);
      if (resp === undefined) {
        STATE.errorNotification("Unknown error, please try again in a moment");
      } else if (resp.status === 200) {
        success = true;
        STORE.Cache.SetObject("config", newConfig);
        STORE.Cache.Set("darkMode", newConfig.DarkMode);
        STATE.Config = newConfig;
      }
    } catch (error) {
      console.dir(error);
    }
    STATE.toggleLoading(undefined);
    STATE.globalRerender();
    return success;
  },
  RemoveModifiedConfig: () => {
    STATE.modifiedConfig = undefined;
    STATE.modifiedLists = undefined;
    STATE.ConfigSaveModifiedSate();
    STATE.SetConfigModifiedState(false);
    STATE.globalRerender();
  },
  ConfigSaveModifiedSate: () => {
    STORE.Cache.SetObject("modifiedConfig", STATE.modifiedConfig);
  },
  ConfigSaveOriginalState: () => {
    STORE.Cache.SetObject("config", STATE.Config);
  },
  SaveConnectionsToModifiedConfig: (connections) => {
    STATE.createObjectIfEmpty("modifiedConfig");
    STATE.modifiedConfig.Connections = connections;
    STATE.ConfigSaveModifiedSate();
  },
  GetModifiedConnections: () => {
    let cons = STATE.modifiedConfig?.Connections;
    if (!cons) {
      return [];
    }
    return cons;
  },
  DeleteConnection: async (id) => {
    STATE.Config?.Connections.forEach((c, index) => {
      if (c.WindowsGUID === id) {
        // console.log("SPLICING:", c.WindowsGUID)
        STATE.Config?.Connections.splice(index, 1);
      } else if (c.WindowsGUID === "") {
        STATE.Config?.Connections.splice(index, 1);
      }
    });
    STATE.modifiedConfig?.Connections.forEach((c, index) => {
      if (c.WindowsGUID === id) {
        // console.log("SPLICING:", c.WindowsGUID)
        STATE.modifiedConfig?.Connections.splice(index, 1);
      } else if (c.WindowsGUID === "") {
        STATE.modifiedConfig?.Connections.splice(index, 1);
      }
    });
    STATE.ConfigSave();
    STATE.globalRerender();
  },
  createObjectIfEmpty: (type) => {
    if (STATE[type] === undefined) {
      STATE[type] = {};
    }
  },
  createArrayIfEmpty: (type) => {
    if (STATE[type] === undefined) {
      STATE[type] = [];
    }
  },
  toggleBlocklist: (list) => {
    let found = false;
    STATE.Config?.DNSBlockLists.forEach((l, i) => {
      if (l.Tag === list.Tag) {
        STATE.Config.DNSBlockLists[i].Enabled =
          !STATE.Config.DNSBlockLists[i].Enabled;
        found = true;
      }
    });

    if (!found) {
      STATE.Config.DNSBlockLists.push(list);
    }

    STORE.Cache.Set("modified_Config", true);
    STATE.renderPage("dns");
  },
  getKey: (type, key) => {
    try {
      if (!STATE[type]) {
        return undefined;
      }
      return STATE[type][key];
    } catch (error) {
      console.dir(error);
    }
    return undefined;
  },
  toggleKeyAndReloadDom: (type, key) => {
    try {
      let mod = STATE[type];
      if (mod === undefined) {
        STATE[type] = {};
      }

      STATE[type][key] = !STATE[type][key];
      STORE.Cache.SetObject(type, STATE[type]);
      STORE.Cache.Set("modified_" + type, true);
      STATE.rerender();
      return;
    } catch (error) {
      console.dir(error);
    }
  },
  setArrayAndReloadDom: (type, key, value) => {
    value = value.split(",");
    STATE.setKeyAndReloadDom(type, key, value);
  },
  setKeyAndReloadDom: (type, key, value) => {
    try {
      let mod = STATE[type];
      if (mod === undefined) {
        STATE[type] = {};
      }
      STATE[type][key] = value;
      STORE.Cache.SetObject(type, STATE[type]);
      STORE.Cache.Set("modified_" + type, true);
      STATE.rerender();
      return;
    } catch (error) {
      console.dir(error);
    }
  },
  ConfirmAndExecute: async (type, id, duration, title, subtitle, method) => {
    if (type === "") {
      type = "success";
    }
    await toast[type](
      (t) => (
        <div className="text-center">
          {title && (
            <div className="text-2xl font-bold text-gray-800 mb-3">{title}</div>
          )}
          <div className="text-base text-gray-600 mb-6">{subtitle}</div>
          <div className="flex justify-center gap-4">
            <button
              onClick={() => toast.dismiss(t.id)}
              className="px-5 py-2 rounded-lg border border-gray-300 text-gray-700 hover:bg-gray-100 transition duration-150"
            >
              NO
            </button>
            <button
              onClick={async () => {
                toast.dismiss(t.id);
                await method();
              }}
              className="px-5 py-2 rounded-lg bg-[#2056e1] text-white hover:bg-blue-700 transition duration-150"
            >
              YES
            </button>
          </div>
        </div>
      ),
      { id: id, duration: duration },
    );
  },
  UpdateUser: async () => {
    try {
      let newUser = {
        ...STATE.User,
        ...STATE.modifiedUser,
      };

      let x = await STATE.callController(
        null,
        null,
        "POST",
        "/v3/user/update",
        { APIKey: newUser.APIKey },
        false,
        true,
      );
      if (x === true) {
        STORE.Cache.SetObject("user", newUser);
        STORE.Cache.DelObject("modifiedUser");
        STORE.User = newUser;
        STORE.modifiedUser = undefined;
        STATE.successNotification("User updated");
      } else {
        STATE.toggleError(x);
      }
    } catch (e) {
      console.dir(e);
    }

    STATE.toggleLoading(undefined);
  },
  connectToVPN: async (c, server) => {
    console.log("CONNECTING");
    console.dir(c);
    console.dir(server);
    if (!server && !c) {
      STATE.errorNotification("no server or tunnel given when connecting");
      return;
    }

    let user = await STATE.GetUser();
    if (!user.DeviceToken) {
      STATE.errorNotification("You are not logged in");
      STORE.Cache.Clear();
      return;
    }

    let connectionRequest = {};
    connectionRequest.UserID = user._id;
    connectionRequest.DeviceToken = user.DeviceToken.DT;

    if (!c) {
      STATE.Tunnels?.forEach((con) => {
        if (con.Tag === "tunnels") {
          connectionRequest.Tag = con.Tag;
          connectionRequest.EncType = con.EncryptionType;
          c = con;
          return;
        }
      });
    } else {
      connectionRequest.Tag = c.Tag;
      connectionRequest.EncType = c.EncryptionType;
    }

    STATE.Servers?.forEach((s) => {
      if (s._id === c.ServerID) {
        server = s;
        connectionRequest.ServerIP = s.IP;
        connectionRequest.ServerPort = s.Port;
        connectionRequest.ServerID = s._id;
      }
    });

    if (!server) {
      STATE.PrivateServers?.forEach((s) => {
        if (s._id === c.ServerID) {
          server = s;
          connectionRequest.ServerIP = s.IP;
          connectionRequest.ServerPort = s.Port;
          connectionRequest.ServerID = s._id;
        }
      });
    }

    if (server) {
      connectionRequest.ServerIP = server.IP;
      connectionRequest.ServerPort = server.Port;
      connectionRequest.ServerID = server._id;
      connectionRequest.ServerPubKey = server.PubKey;
    } else {
      STATE.errorNotification("unable to find server with the given ID");
      return;
    }

    connectionRequest.URL = STATE.User.AuthServer;
    connectionRequest.Secure = STATE.User.Secure;

    console.log("CONR");
    console.dir(connectionRequest);

    try {
      STATE.toggleLoading({
        logTag: "connect",
        tag: "CONNECT",
        show: true,
        msg: "Connecting...",
        includeLogs: true,
      });

      let method = "connect";
      let resp = await STATE.API.method(method, connectionRequest);
      if (resp === undefined) {
        STATE.errorNotification("Unknown error, please try again in a moment");
      } else {
        if (resp.status === 401) {
          STATE.successNotification(
            "Unauthorized, logging you out!",
            undefined,
          );
          STATE.LogoutCurrentToken();
        } else if (resp.status === 200) {
          STATE.successNotification("connection ready");
        }
      }
    } catch (error) {
      console.dir(error);
    }

    STATE.toggleLoading(undefined);
    STATE.GetBackendState();
  },
  disconnectFromVPN: async (c) => {
    STATE.toggleLoading({
      logTag: "disconnecting",
      tag: "DISCONNECT",
      show: true,
      msg: "Disconnecting ...",
      includeLogs: true,
    });

    try {
      let x = await STATE.API.method("disconnect", { ID: c.ID }, false, 20000);
      if (x === undefined) {
        STATE.errorNotification("Unknown error, please try again in a moment");
      } else {
        STATE.successNotification("Disconnected", {
          Title: "DISCONNECTED",
          Body: "You have been disconnected from " + c.Tag,
          TimeoutType: "default",
        });
      }
    } catch (error) {
      console.dir(error);
    }

    STATE.toggleLoading(undefined);
    STATE.GetBackendState();
  },
  FinalizeLogout: async () => {
    STATE.DelUser();
    STORE.Cache.Clear();
    STATE.GetBackendState();
    window.location.replace("/#/login");
    window.location.reload();
  },
  LogoutAllTokens: async () => {
    if (STATE.User) {
      STATE.LogoutToken(STATE.User.DeviceToken?.DT, true);
    }
  },
  LogoutCurrentToken: async () => {
    if (STATE.User) {
      STATE.LogoutToken(STATE.User.DeviceToken?.DT, false);
    }
  },
  LogoutToken: async (token, all) => {
    let user = STORE.Cache.GetObject("user");
    if (!user) {
      return;
    }

    let logoutUser = false;
    if (user.DeviceToken?.DT === token.DT) {
      logoutUser = true;
    }

    let resp = await STATE.callController(
      null,
      null,
      "POST",
      "/v3/user/logout",
      { DeviceToken: token.DT, UserID: user._id, All: all },
      false,
      false,
    );
    if (resp && resp.status === 200) {
      STATE.successNotification("device logged out", undefined);

      if (logoutUser === true || all === true) {
        STATE.FinalizeLogout();
        return;
      } else {
        let toks = [];
        user.Tokens?.map((t) => {
          if (t.DT !== token.DT) {
            toks.push(t);
          }
        });
        user.Tokens = toks;
      }

      STORE.Cache.SetObject("user", user);
      STATE.User = user;
    } else {
      STATE.errorNotification("Unable to log out device", undefined);
    }
    STATE.rerender();
  },

  ForwardToController: async (req, loader) => {
    if (!req.URL || req.URL === "") {
      req.URL = state.User?.AuthServer;
    }
    if (!req.URL || req.URL === "") {
      STATE.toggleError("no server selected");
    }
    req.Secure = req.Secure === undefined ? true : req.Secure;
    STATE.toggleLoading(loader);
    console.log("FW:", req.Secure);
    let x = await STATE.API.method("forwardToController", req);
    STATE.toggleLoading(undefined);
    return x;
  },
  // ForwardToController: async (req, loader) => {
  //   if (!req.URL) {
  //     req.URL = state.User?.AuthServer
  //   }
  //   if (!req.URL) {
  //     STATE.toggleError("no server selected")
  //     return
  //   }
  //   if (req.URL) {
  //     if (!req.URL.endsWith("/")) {
  //       req.URL += "/"
  //     }
  //   }

  //   let url = req.URL + req.Path
  //   let data = req.JSONData ? req.JSONData : null
  //   let noLogout = req.NoLogout ? req.NoLogout : true
  //   let timeout = req.Timeout ? req.Timeout : 20000
  //   let ignoreError = req.InoreError ? req.IgnoreError : false

  //   STATE.toggleLoading(loader);
  //   let x = await STATE.API.methodv2(url, data, noLogout, timeout, ignoreError);
  //   STATE.toggleLoading(undefined);
  //   return x;
  // },

  LicenseKey: "",
  UpdateLicenseInput: (value) => {
    STATE.LicenseKey = value;
    STATE.rerender();
  },
  GetPrivateServersInProgress: false,
  Servers: STORE.Cache.GetObject("servers"),
  PrivateServers: STORE.Cache.GetObject("private-servers"),
  updatePrivateServers: () => {
    STORE.Cache.SetObject("private-servers", STATE.PrivateServers);
  },
  ModifiedServers: [],
  UpdateModifiedServer: function (server, key, value) {
    let found = false;
    STATE.ModifiedServers.forEach((s, i) => {
      if (s._id === server._id) {
        STATE.ModifiedServers[i][key] = value;
        found = true;
        return;
      }
    });
    if (!found) {
      server[key] = value;
      STATE.ModifiedServers.push(server);
    }
    STATE.renderPage("inspect-server");
  },
  ActivateLicense: async () => {
    if (!STATE.User) {
      return;
    }

    if (STATE.LicenseKey === "") {
      STATE.errorNotification("License key is required");
      return;
    }

    let ok = await STATE.callController(
      null,
      null,
      "POST",
      "/v3/key/activate",
      { Key: STATE.LicenseKey },
      false,
      true,
    );
    if (ok) {
      STATE.User.Key = {
        Key: "[shown on next login]",
      };
    }

    STORE.Cache.SetObject("user", { ...STATE.User });
    STATE.rerender();
  },
  GetQRCode: async (inputs) => {
    return STATE.API.method("getQRCode", inputs);
  },
  ConfirmTwoFactorCode: async (inputs, url) => {
    return await STATE.callController(
      null,
      null,
      "POST",
      "/v3/user/2fa/confirm",
      inputs,
      false,
      false,
    );

    return STATE.ForwardToController(
      {
        URL: url,
        Path: "v3/user/2fa/confirm",
        Method: "POST",
        JSONData: inputs,
        Timeout: 20000,
      },
      {
        tag: "two-factor",
        show: true,
        msg: "confirming two-factor authentication ..",
      },
    );
  },

  Org: STORE.Cache.GetObject("org"),
  updateOrg: (org) => {
    if (org) {
      STORE.Cache.SetObject("org", org);
      STATE.Org = org;
      STATE.rerender();
    }
  },
  UpdateOrgInProgress: false,
  API_UpdateOrg: async (org) => {
    if (STATE.UpdateOrgInProgress) {
      return;
    }
    STATE.UpdateOrgInProgress = true;

    let resp = undefined;
    try {
      let FR = {
        Path: "v3/org/update",
        Method: "POST",
        Timeout: 10000,
      };

      if (STATE.User) {
        FR.JSONData = {
          UID: STATE.User._id,
          DeviceToken: STATE.User.DeviceToken.DT,
          Org: org,
        };
      } else {
        STATE.UpdateOrgInProgress = false;
        return undefined;
      }

      STATE.toggleLoading({
        tag: "ORG_UPDATE",
        show: true,
        msg: "updating organization ...",
      });

      resp = await STATE.API.method("forwardToController", FR);
      if (resp?.status === 200) {
        STATE.updateOrg(org);
      }
    } catch (error) {
      console.dir(error);
    }

    STATE.toggleLoading(undefined);
    STATE.UpdateOrgInProgress = false;
  },
  CreateOrgInProgress: false,
  API_GetUsers: async (offset, limit) => {
    try {
      let FR = {
        URL: STATE.User.AuthServer,
        Secure: STATE.User.Secure,
        Path: "v3/user/list",
        Method: "POST",
        Timeout: 10000,
      };
      if (STATE.User) {
        FR.JSONData = {
          UID: STATE.User._id,
          DeviceToken: STATE.User.DeviceToken.DT,
          Offset: offset,
          Limit: limit,
        };
      } else {
        return undefined;
      }

      STATE.toggleLoading({
        tag: "USERS_LIST",
        show: true,
        msg: "fetching users..",
      });

      let resp = await STATE.API.method("forwardToController", FR);
      if (resp?.status === 200) {
        STATE.toggleLoading(undefined);
        return resp.data;
      }
    } catch (error) {
      console.dir(error);
    }

    STATE.toggleLoading(undefined);
    return undefined;
  },
  API_GetDevices: async (offset, limit) => {
    try {
      let FR = {
        URL: STATE.User.AuthServer,
        Secure: STATE.User.Secure,
        Path: "v3/device/list",
        Method: "POST",
        Timeout: 10000,
      };
      if (STATE.User) {
        FR.JSONData = {
          UID: STATE.User._id,
          DeviceToken: STATE.User.DeviceToken.DT,
          Offset: offset,
          Limit: limit,
        };
      } else {
        return undefined;
      }

      STATE.toggleLoading({
        tag: "DEVICE_LIST",
        show: true,
        msg: "fetching devices..",
      });

      let resp = await STATE.API.method("forwardToController", FR);
      if (resp?.status === 200) {
        STATE.toggleLoading(undefined);
        return resp.data;
      }
    } catch (error) {
      console.dir(error);
    }

    STATE.toggleLoading(undefined);
    return undefined;
  },
  DNSStats: STORE.Cache.GetObject("dns-stats"),
  DNSListDateFormat: "ddd D. HH:mm:ss",
  GetDNSStats: async () => {
    try {
      let resp = await STATE.API.method("getDNSStats", null);
      if (resp?.status === 200) {
        STATE.DNSStats = resp.data;
        STORE.Cache.SetObject("dns-stats", resp.data);
      }
    } catch (error) {
      console.dir(error);
    }
  },
  State: STORE.Cache.GetObject("state"),
  StateFetchInProgress: false,
  GetURL: () => {
    let host = window.location.origin;
    // let port = STORE.Cache.Get("api_port")
    // let ip = STORE.Cache.Get("api_ip")
    host = host.replace("http://", "http://");
    host = host.replace("5173", "7777");
    return host;
  },
  GetBackendState: async () => {
    if (STATE.debug) {
      console.log("STATE UPDATE !");
    }
    if (STATE.StateFetchInProgress) {
      return;
    }
    STATE.StateFetchInProgress = true;

    try {
      let response = undefined;
      let host = STATE.GetURL();

      response = await axios.post(
        host + "/v1/method/getState",
        {},
        { headers: { "Content-Type": "application/json" } },
      );

      if (response.status === 200) {
        if (response.data) {
          STATE.State = response.data?.State;
          STATE.Config = response.data?.Config;
          STATE.Network = response.data?.Network;
          // STATE.User = response.data?.User;
          STATE.Tunnels = response.data?.Tunnels;
          STATE.ActiveTunnels = response.data?.ActiveTunnels;
          STATE.Version = response.data?.Version;
          STATE.APIVersion = response.data?.APIVersion;

          STORE.Cache.SetObject("active-tunnels", STATE.ActiveTunnels);
          STORE.Cache.SetObject("tunnels", STATE.Tunnels);
          STORE.Cache.SetObject("state", STATE.State);
          STORE.Cache.SetObject("config", STATE.Config);

          // STORE.Cache.SetObject("user", STATE.User);
          // STORE.Cache.Set("darkMode", STATE.Config.DarkMode);
        }

        STATE.globalRerender();
      }
      STATE.StateFetchInProgress = false;

      return response;
    } catch (error) {
      STATE.StateFetchInProgress = false;
      console.dir(error);
      STATE.errorNotification("unable to load state...");
      return undefined;
    }
  },
  API: {
    async method(method, data, noLogout, timeout, ignoreError) {
      try {
        let response = undefined;
        let host = STATE.GetURL();

        let to = 30000;
        if (timeout) {
          to = timeout;
        }

        let body = undefined;
        if (data) {
          try {
            body = JSON.stringify(data);
          } catch (error) {
            console.dir(error);
            return;
          }
        }

        response = await axios.post(host + "/v1/method/" + method, body, {
          timeout: to,
          headers: { "Content-Type": "application/json" },
        });

        if (response.data?.Message) {
          STATE.successNotification(response?.data?.Message);
        } else if (response.data?.Error) {
          STATE.errorNotification(response?.data?.Error);
        }

        return response;
      } catch (error) {
        console.dir(error);
        if (error?.message === "Network Error") {
          STATE.successNotification("Tunnel connected, network changed");
          return undefined;
        }

        if (!ignoreError) {
          if (!noLogout || noLogout === false) {
            if (error?.response?.status === 401) {
              STATE.LogoutCurrentToken();
              return;
            }
          }

          if (error?.response?.data?.Message) {
            STATE.errorNotification(error?.response?.data?.Message);
          } else if (error?.response?.data?.Error) {
            STATE.errorNotification(error?.response?.data?.Error);
          } else if (error?.response?.data?.error) {
            STATE.errorNotification(error?.response?.data.error);
          } else {
            console.log(typeof error.response.data);
            console.dir(error.response.data);
            if (typeof error?.response?.data === "string") {
              STATE.errorNotification(error?.response?.data);
            } else {
              try {
                let out = "";
                error?.response?.data?.forEach((err) => {
                  out = out + err + ".\n";
                });
                STATE.errorNotification(out);
              } catch (error) {
                STATE.errorNotification("Unknown error");
              }
            }
          }
        }

        return error?.response;
      }
    },
  },
  // 299,792,458
  updateNodes: (nodes) => {
    if (nodes && nodes.length > 0) {
      STORE.Cache.SetObject("nodes", nodes);
      STATE.Servers = nodes;
      STATE.rerender();
    } else {
      STORE.Cache.SetObject("nodes", []);
      STATE.Servers = [];
      STATE.rerender();
    }
  },
  ModifiedNodes: STORE.Cache.GetObject("modifiedNodes"),
  SaveModifiedNodes: () => {
    STORE.Cache.SetObject("modifiedNodes", STATE.ModifiedNodes);
  },
};

export default state;<|MERGE_RESOLUTION|>--- conflicted
+++ resolved
@@ -331,10 +331,6 @@
         Meta: tunnel,
         OldTag: oldTunnelTag,
       };
-<<<<<<< HEAD
-      console.dir(out);
-=======
->>>>>>> 7768c340
 
       let resp = await STATE.API.method("setTunnel", out);
       if (resp === undefined) {
@@ -1263,7 +1259,7 @@
     let host = window.location.origin;
     // let port = STORE.Cache.Get("api_port")
     // let ip = STORE.Cache.Get("api_ip")
-    host = host.replace("http://", "http://");
+    host = host.replace("http://", "https://");
     host = host.replace("5173", "7777");
     return host;
   },
