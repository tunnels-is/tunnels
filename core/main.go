--- conflicted
+++ resolved
@@ -32,23 +32,6 @@
 
 	printInfo()
 
-<<<<<<< HEAD
-	if !IOT {
-		CreateBaseFolder()
-		InitLogfile()
-	}
-	go StartLogQueueProcessor(routineMonitor)
-
-	if IOT && CLIDNS != "" {
-		LoadIOTConfig()
-	} else {
-		LoadConfig()
-	}
-
-	printInfo2()
-
-	if !IOT {
-=======
 	// if !MINIMAL {
 	CreateBaseFolder()
 	InitLogfile()
@@ -65,7 +48,6 @@
 	printInfo2()
 
 	if !MINIMAL {
->>>>>>> f89ff9c1
 		InitDNSHandler()
 		InitBlockListPath()
 
@@ -85,17 +67,11 @@
 	}
 
 	var err error
-<<<<<<< HEAD
-	CertPool, err = certs.LoadTunnelsCACertPool()
-	if err != nil {
-		DEBUG("Could not load root CA:", err)
-=======
 	INFO("Loading certificates")
 	CertPool, err = certs.LoadTunnelsCACertPool()
 	if err != nil {
 		DEBUG("Could not load root CA:", err)
 		time.Sleep(3 * time.Second)
->>>>>>> f89ff9c1
 		return err
 	}
 
@@ -191,11 +167,7 @@
 	routineMonitor <- 5
 	routineMonitor <- 6
 
-<<<<<<< HEAD
-	if !IOT {
-=======
 	if !MINIMAL {
->>>>>>> f89ff9c1
 		routineMonitor <- 2
 		routineMonitor <- 7
 
@@ -205,11 +177,7 @@
 		routineMonitor <- 103
 	}
 
-<<<<<<< HEAD
-	if IOT {
-=======
 	if MINIMAL {
->>>>>>> f89ff9c1
 		routineMonitor <- 200
 	}
 
@@ -288,11 +256,7 @@
 	return
 }
 
-<<<<<<< HEAD
-func LoadIOTConfig() {
-=======
 func LoadDNSConfig() {
->>>>>>> f89ff9c1
 	defer func() {
 		r := recover()
 		if r != nil {
@@ -300,53 +264,11 @@
 		}
 	}()
 
-<<<<<<< HEAD
-	DEBUG("Generating a new default config")
-
-	C := new(Config)
-=======
 	C = new(Config)
->>>>>>> f89ff9c1
 	C.InfoLogging = true
 	C.ErrorLogging = true
 	C.ConsoleLogOnly = true
 	C.ConsoleLogging = true
-<<<<<<< HEAD
-
-	newCon := createMinimalConnection()
-	newCon.Private = true
-
-	if CLIDNS != "" {
-		info, err := ResolveMetaTXT(CLIDNS)
-		if err != nil {
-			ERROR("Unable to resolve Meta: ", err)
-			return
-		}
-		newCon.PrivateIP = info.IP
-		newCon.PrivatePort = info.Port
-		newCon.PrivateCertBytes = info.cert
-	}
-
-	if newCon.OrgID == "" {
-		newCon.OrgID = CLIOrgId
-	}
-	if newCon.DeviceKey == "" {
-		newCon.DeviceKey = CLIDeviceKey
-	}
-	if newCon.Hostname == "" {
-		newCon.Hostname = CLIHostname
-	}
-	fmt.Println("HOST:", newCon.Hostname)
-	fmt.Println("HOST:", newCon.Hostname)
-	fmt.Println("HOST:", newCon.Hostname)
-	fmt.Println("HOST:", newCon.Hostname)
-	fmt.Println("HOST:", newCon.Hostname)
-	fmt.Println("HOST:", newCon.Hostname)
-	fmt.Println("HOST:", newCon.Hostname)
-
-	C.Connections = make([]*TunnelMETA, 0)
-	C.Connections = append(C.Connections, newCon)
-=======
 	C.DebugLogging = true
 
 	DEBUG("Generating a new minimal config")
@@ -359,7 +281,6 @@
 
 	fmt.Println("APPEND CONNECTION")
 	C.Connections = []*TunnelMETA{newCon}
->>>>>>> f89ff9c1
 
 	C.DNSstats = false
 	C.AvailableBlockLists = make([]*BlockList, 0)
