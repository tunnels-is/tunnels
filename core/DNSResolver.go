package core

import (
	"bytes"
	"errors"
	"fmt"
	"io"
	"log"
	"net"
	"net/http"
	"runtime/debug"
	"strconv"
	"strings"
	"time"

	"github.com/miekg/dns"
	"golang.org/x/net/idna"
)

func FullCleanDNSCache() {
	defer func() {
		RecoverAndLogToFile()
		DNSCacheLock.Unlock()
	}()
	DNSCacheLock.Lock()

	INFO("Dumping DNS cache")
	DNSCache = nil
	DNSCache = make(map[string]*DNSReply)
}

func CleanDNSCache(MONITOR chan int) {
	defer func() {
		DNSCacheLock.Unlock()
		time.Sleep(60 * time.Second)
		MONITOR <- 101
	}()
	DNSCacheLock.Lock()
	defer RecoverAndLogToFile()

	INFO("cleaning DNS cache")

	for i, v := range DNSCache {
		if time.Since(v.Expires).Seconds() > 1 {
			delete(DNSCache, i)
		}
	}
}

func InitDNSHandler() {
	DNSClient.Dialer = new(net.Dialer)
	DNSClient.Dialer.Resolver = new(net.Resolver)
	DNSClient.Dialer.Resolver.PreferGo = false
	DNSClient.Timeout = time.Second * 5
	DNSClient.Dialer.Timeout = time.Duration(5 * time.Second)
	DNSClient.WriteTimeout = time.Duration(5 * time.Second)
	DNSClient.ReadTimeout = time.Duration(5 * time.Second)
}

func StartUDPDNSHandler(MONITOR chan int) {
	defer func() {
		RecoverAndLogToFile()
		time.Sleep(1 * time.Second)
		MONITOR <- 103
	}()

	udpHandler := dns.NewServeMux()
	udpHandler.HandleFunc(".", DNSQuery)

	ip := GLOBAL_STATE.C.DNSServerIP
	if ip == "" {
		ip = "127.0.0.1"
	}
	port := GLOBAL_STATE.C.DNSServerPort
	if port == "" {
		port = "53"
	}

	UDPDNSServer = &dns.Server{
		Addr:         ip + ":" + port,
		Net:          "udp4",
		Handler:      udpHandler,
		ReadTimeout:  15 * time.Second,
		WriteTimeout: 15 * time.Second,
	}

	err := UDPDNSServer.ListenAndServe()
	if err != nil {
		ERROR("DNS SERVER SHUTDOWN: ", err)
	}
}

func ResolveDomainLocal(V *Tunnel, m *dns.Msg, w dns.ResponseWriter) {
	if GlobalBlockEnabled(m, w) {
		return
	}
	dialer := new(net.Dialer)
	dialer.LocalAddr = &net.UDPAddr{
		IP: DEFAULT_INTERFACE.To4(),
	}
	localClient := new(dns.Client)
	localClient.Dialer = dialer
	localClient.Dialer.Resolver = DNSClient.Dialer.Resolver
	localClient.Dialer.Timeout = time.Duration(5 * time.Second)
	localClient.Timeout = time.Second * 5

	start := time.Now()
	var r *dns.Msg
	var err error
	var server string

	defer func() {
		if err != nil {
			ERROR("DNS: ", m.Question[0].Name, " || ", fmt.Sprintf("(%d)ms ", time.Since(start).Milliseconds()), " || ", V.Meta.Tag, " || ", err)
		} else {
			if GLOBAL_STATE.C.LogAllDomains {
				INFO("DNS: ", m.Question[0].Name, fmt.Sprintf("(%d)ms ", time.Since(start).Milliseconds()), " @ ", V.Meta.Tag, " @ ", server)
			}
			if GLOBAL_STATE.C.DNSstats {
				IncrementDNSStats(m.Question[0].Name, false, r.Answer)
			}
		}
	}()

	if len(V.CRR.DNSServers) == 0 {
		return
	}

	r, _, err = localClient.Exchange(m, V.CRR.DNSServers[0]+":53")
	server = V.CRR.DNSServers[0]
	if err != nil && len(V.CRR.DNSServers) > 1 {
		r, _, err = localClient.Exchange(m, V.CRR.DNSServers[1]+":53")
		server = V.CRR.DNSServers[1]
	}

	if err != nil {
		return
	}

	CacheDnsReply(r)
	err = w.WriteMsg(r)
	w.Close()
	if err != nil {
		ERROR("Unable to  write dns reply:", err)
	}
}

func ResolveDomain(m *dns.Msg, w dns.ResponseWriter) {
	if GlobalBlockEnabled(m, w) {
		return
	}

	start := time.Now()
	var err error
	var r *dns.Msg
	var server string
	defer func() {
		if err != nil {
			ERROR("DNS: ", m.Question[0].Name, " || ", fmt.Sprintf("(%d)ms ", time.Since(start).Milliseconds()), " || ", err)
		} else {
			if GLOBAL_STATE.C.LogAllDomains {
				INFO("DNS: ", m.Question[0].Name, fmt.Sprintf("(%d)ms ", time.Since(start).Milliseconds()), " @  ", server)
			}
			if GLOBAL_STATE.C.DNSstats {
				IncrementDNSStats(m.Question[0].Name, false, r.Answer)
			}
		}
	}()

	r, _, err = DNSClient.Exchange(m, C.DNS1Default+":53")
	server = C.DNS1Default
	if err != nil && C.DNS2Default != "" {
		r, _, err = DNSClient.Exchange(m, C.DNS2Default+":53")
		server = C.DNS2Default
	}

	if err != nil {
		return
	}

	CacheDnsReply(r)
	err = w.WriteMsg(r)
	w.Close()
	if err != nil {
		ERROR("Unable to  write dns reply:", err)
	}
}

func ProcessDNSMsg(m *dns.Msg, DNS *ServerDNS) (rm *dns.Msg) {
	rm = new(dns.Msg)
	rm.SetReply(m)
	rm.Authoritative = true
	rm.Compress = true

	for i := range rm.Question {
		if rm.Question[i].Qtype == dns.TypeA {
			if DNS.CNAME != "" {
				rm.Answer = append(rm.Answer, &dns.CNAME{
					Hdr: dns.RR_Header{
						Class:  dns.ClassNONE,
						Rrtype: dns.TypeCNAME,
						Name:   rm.Question[i].Name,
						Ttl:    5,
					},
					Target: DNS.CNAME + ".",
				})
			} else if len(DNS.IP) > 0 {
				for ii := range DNS.IP {
					rm.Answer = append(rm.Answer, &dns.A{
						Hdr: dns.RR_Header{
							Class:  dns.TypeA,
							Rrtype: dns.ClassINET,
							Name:   rm.Question[i].Name,
							Ttl:    5,
						},
						A: net.ParseIP(DNS.IP[ii]).To4(),
					})
				}
			}
		} else if rm.Question[i].Qtype == dns.TypeTXT {
			if len(DNS.TXT) > 0 {
				for ii := range DNS.TXT {
					rm.Answer = append(rm.Answer, &dns.TXT{
						Hdr: dns.RR_Header{
							Class:  dns.ClassNONE,
							Rrtype: dns.TypeTXT,
							Name:   rm.Question[i].Name,
							Ttl:    30,
						},
						Txt: []string{DNS.TXT[ii]},
					})
				}
			}
		} else if rm.Question[i].Qtype == dns.TypeCNAME {
			if DNS.CNAME != "" {
				rm.Answer = append(rm.Answer, &dns.CNAME{
					Hdr: dns.RR_Header{
						Class:  dns.ClassNONE,
						Rrtype: dns.TypeCNAME,
						Name:   rm.Question[i].Name,
						Ttl:    30,
					},
					Target: DNS.CNAME + ".",
				})
			}
		}
	}

	return
}

func GlobalBlockEnabled(m *dns.Msg, w dns.ResponseWriter) bool {
	if BLOCK_DNS_QUERIES {
		_ = w.WriteMsg(m)
		w.Close()
		INFO("DNS BLOCKED (connection switching in progress): ", m.Question[0].Name)
		return true
	}
	return false
}

func DNSQuery(w dns.ResponseWriter, m *dns.Msg) {
	defer RecoverAndLogToFile()
	// ip := strings.Split(w.RemoteAddr().String(), ":")[0]

	if isAppDNS(m, w) {
		return
	}

	if !isValidDomain(m, w) {
		return
	}

	if DNSCacheCheck(m, w) {
		return
	}

	blocked := isBlocked(m)

	var Connection *Tunnel
	var ServerDNS *ServerDNS
	for i, con := range TunList {
		if con == nil {
			continue
		}

		if !con.Connected {
			continue
		}

		if con.Meta.DNSBlocking && blocked {
			continue
		}

		if con.CRR == nil {
			continue
		}

		ServerDNS = DNSAMapping(con.CRR.DNS, m.Question[0].Name)
		if ServerDNS != nil {
			Connection = TunList[i]
			break
		}
	}

<<<<<<< HEAD
	ServerDNS = DNSAMapping(C.CustomDNSRecords, m.Question[0].Name)
=======
	if ServerDNS == nil {
		ServerDNS = DNSAMapping(C.DNSRecords, m.Question[0].Name)
	}
>>>>>>> f89ff9c1

	if blocked && ServerDNS == nil {
		if GLOBAL_STATE.C.DNSstats {
			IncrementDNSStats(m.Question[0].Name, true, nil)
		}

		if GLOBAL_STATE.C.LogBlockedDomains {
			INFO("DNS BLOCKED: ", m.Question[0].Name)
		}
		err := w.WriteMsg(m)
		if err != nil {
			ERROR("Unable to  write dns reply:", err)
		}
		w.Close()
		return
	}

	if ServerDNS != nil {
		hasInfo := false
		if len(ServerDNS.IP) > 0 {
			hasInfo = true
		} else if ServerDNS.CNAME != "" {
			hasInfo = true
		} else if len(ServerDNS.TXT) > 0 {
			hasInfo = true
		}

		if !hasInfo {
			DEBUG("Redirect DNS to VPN: ", m.Question[0].Name)
			// Redirect DNS query to local VPN network if we
			// have the domain on record but no records.
			ResolveDomainLocal(Connection, m, w)
			return
		}

		if GLOBAL_STATE.C.LogAllDomains {
			if Connection != nil {
				INFO("DNS @ server:", Connection.Meta.Tag, " >> ", m.Question[0].Name, " >> local record found")
			} else {
				INFO("DNS @ local:", m.Question[0].Name, " >> local record found")
			}
		}

		outMsg := ProcessDNSMsg(m, ServerDNS)
		err := w.WriteMsg(outMsg)
		if err != nil {
			ERROR("Unable to  write dns reply:", err)
		}
		w.Close()
		if GLOBAL_STATE.C.DNSstats {
			IncrementDNSStats(m.Question[0].Name, false, outMsg.Answer)
		}
		return

	}

	if strings.HasSuffix(m.Question[0].Name, ".lan.") {
		INFO("Dropping query for: ", m.Question[0].Name)
		err := w.WriteMsg(m)
		if err != nil {
			ERROR("Unable to  write dns reply:", err)
		}

		w.Close()
		return
	}

	if C.DNSOverHTTPS {
		ResolveDNSAsHTTPS(m, w)
	} else {
		ResolveDomain(m, w)
	}
}

func isValidDomain(m *dns.Msg, w dns.ResponseWriter) bool {
	shouldDrop := false
	_, err := idna.Lookup.ToASCII(m.Question[0].Name)
	if err != nil {
		shouldDrop = true
		goto DONE
	}

	if strings.HasSuffix(m.Question[0].Name, ".arpa.") {
		shouldDrop = true
		goto DONE
	}

DONE:
	if shouldDrop {
		_ = w.WriteMsg(m)
		w.Close()
		INFO("Invalid domain: ", m.Question[0].Name)
		return false
	}

	return true
}

func CacheDnsReply(reply *dns.Msg) {
	if len(reply.Answer) == 0 {
		return
	}

	name := reply.Question[0].Name + strconv.FormatUint(uint64(reply.Question[0].Qtype), 10)
	RP := new(DNSReply)
	RP.A = make([]dns.RR, len(reply.Answer))
	copy(RP.A, reply.Answer)
	TTL := int(reply.Answer[0].Header().Ttl)
	RP.Expires = time.Now().Add(time.Second * time.Duration(TTL))
	DNSCacheLock.Lock()
	DNSCache[name] = RP
	DNSCacheLock.Unlock()
}

func DNSCacheCheck(m *dns.Msg, w dns.ResponseWriter) bool {
	nameAndType := m.Question[0].Name + strconv.FormatUint(uint64(m.Question[0].Qtype), 10)

	DNSCacheLock.Lock()
	cachedReply, ok := DNSCache[nameAndType]
	DNSCacheLock.Unlock()
	if !ok {
		return false
	}

	if time.Since(cachedReply.Expires) > 1 {
		return false
	}

	m.Answer = cachedReply.A
	m.Response = true
	m.Authoritative = true
	m.RecursionAvailable = false

	_ = w.WriteMsg(m)
	w.Close()
	if GLOBAL_STATE.C.LogAllDomains {
		INFO(
			"DNS CACHE: ",
			m.Question[0].Name,
			" | TYPE: ",
			strconv.FormatUint(uint64(m.Question[0].Qtype), 10),
			" | Expires(seconds): ",
			fmt.Sprintf("%.2f", time.Until(cachedReply.Expires).Seconds()),
		)
	}

	IncrementDNSStats(m.Question[0].Name, false, cachedReply.A)
	return true
}

func isBlocked(m *dns.Msg) bool {
	name := strings.TrimSuffix(m.Question[0].Name, ".")
	DNSBlockLock.Lock()
	_, ok := DNSBlockList[name]
	DNSBlockLock.Unlock()

	return ok
}

func ResolveDNSAsHTTPS(m *dns.Msg, w dns.ResponseWriter) {
	if GlobalBlockEnabled(m, w) {
		return
	}
	start := time.Now()
	x, err := m.Pack()
	if err != nil {
		ERROR("unable to prepare DNS msg as HTTPS msg")
		return
	}

	cln := &http.Client{
		Timeout: 10 * time.Second,
		Transport: &http.Transport{
			IdleConnTimeout:     10 * time.Second,
			TLSHandshakeTimeout: 10 * time.Second,
		},
	}

	var req1 *http.Request
	var req2 *http.Request
	server := C.DNS1Default
	req1, err = http.NewRequest("POST", "https://"+C.DNS1Default+"/dns-query", bytes.NewBuffer(x))
	if err != nil {
		ERROR("unable to create http.request for DNS query")
		return
	}

	req1.Header.Add("accept", "application/dns-message")
	req1.Header.Add("content-type", "application/dns-message")
	resp, err := cln.Do(req1)
	if err != nil {

		if C.DNS2Default != "" {
			server = C.DNS2Default
			req2, err = http.NewRequest("POST", "https://"+C.DNS2Default+"/dns-query", bytes.NewBuffer(x))
			if err != nil {
				ERROR("unable to create http.request for DNS query")
				return
			}

			req2.Header.Add("accept", "application/dns-message")
			req2.Header.Add("content-type", "application/dns-message")
			resp, err = cln.Do(req2)
		}

		if err != nil {
			if resp != nil {
				ERROR("unable to query dns over https: ", m.Question[0].Name, " code: ", resp.StatusCode)
			} else {
				ERROR("unable to query dns over https: ", m.Question[0].Name, " err: ", err)
			}
			return
		}
	}

	bb, err := io.ReadAll(resp.Body)
	if err != nil {
		ERROR("Unable to read DNS over HTTP response body:", err)
		return
	}

	newx := new(dns.Msg)
	newx.Unpack(bb)
	CacheDnsReply(newx)
	err = w.WriteMsg(newx)
	w.Close()
	if err != nil {
		ERROR("Unable to  write dns reply:", err)
		return
	}

	INFO("DNS(https): ", m.Question[0].Name, fmt.Sprintf("(%d)ms ", time.Since(start).Milliseconds()), " @  ", server)
	if GLOBAL_STATE.C.DNSstats {
		IncrementDNSStats(m.Question[0].Name, false, newx.Answer)
	}
}

func IncrementDNSStats(domain string, blocked bool, answers []dns.RR) {
	DNSLock.Lock()
	defer func() {
		r := recover()
		if r != nil {
			log.Println(r, string(debug.Stack()))
		}
		DNSLock.Unlock()
	}()

	var s *DNSStats
	var ok bool
	if blocked {
		s, ok = DNSBlockedList[domain]
		if !ok {
			DNSBlockedList[domain] = new(DNSStats)
			s = DNSBlockedList[domain]
			s.FirstSeen = time.Now()
		}
	} else {
		s, ok = DNSResolvedList[domain]
		if !ok {
			DNSResolvedList[domain] = new(DNSStats)
			s = DNSResolvedList[domain]
			s.FirstSeen = time.Now()
		}
	}

	s.Count++
	s.LastSeen = time.Now()
	for _, v := range answers {
		s.Answers = append(s.Answers, v.String())
	}
	return
}

func ResolveMetaTXT(domain string) (info *DNSInfo, err error) {
	txt, err := net.LookupTXT(domain)
	if err != nil {
		return nil, err
	}
	var txts []string
	if len(txt) > 0 {
		txts = strings.Split(txt[0], ":")
	}
	if len(txts) < 3 {
		return nil, errors.New("length of text record was less then 3")
	}

	info = new(DNSInfo)
	info.IP = txts[0]
	info.Port = txts[1]

	txt, err = net.LookupTXT(txts[3] + "." + domain)
	if err != nil {
		return nil, err
	}
	info.cert = []byte(strings.Join(txt, ""))

	return
}<|MERGE_RESOLUTION|>--- conflicted
+++ resolved
@@ -303,13 +303,9 @@
 		}
 	}
 
-<<<<<<< HEAD
-	ServerDNS = DNSAMapping(C.CustomDNSRecords, m.Question[0].Name)
-=======
 	if ServerDNS == nil {
 		ServerDNS = DNSAMapping(C.DNSRecords, m.Question[0].Name)
 	}
->>>>>>> f89ff9c1
 
 	if blocked && ServerDNS == nil {
 		if GLOBAL_STATE.C.DNSstats {
