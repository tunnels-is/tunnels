--- conflicted
+++ resolved
@@ -41,20 +41,12 @@
 
 type ConnectionRequest struct {
 	DeviceKey string `json:"DeviceKey"`
-<<<<<<< HEAD
-	OrgID     string `json:"OrgID"`
-=======
->>>>>>> f89ff9c1
 
 	DeviceToken string `json:"DeviceToken"`
 	UserID      string `json:"UserID"`
 
 	Tag        string        `json:"Tag"`
-<<<<<<< HEAD
-	SeverID    string        `json:"ServerID"`
-=======
 	ServerID   string        `json:"ServerID"`
->>>>>>> f89ff9c1
 	ServerIP   string        `json:"ServerIP"`
 	ServerPort string        `json:"ServerPort"`
 	EncType    crypt.EncType `json:"EncType"`
@@ -62,11 +54,7 @@
 
 type RemoteConnectionRequest struct {
 	DeviceKey string `json:"DeviceKey"`
-<<<<<<< HEAD
-	OrgID     string `json:"OrgID"`
-=======
 	// OrgID     string `json:"OrgID"`
->>>>>>> f89ff9c1
 
 	DeviceToken string        `json:"DeviceToken"`
 	EncType     crypt.EncType `json:"EncType"`
@@ -161,16 +149,6 @@
 	DEFAULT_CONNECTION *TunnelMETA
 
 	// IS NATIVE GUI
-<<<<<<< HEAD
-	NATIVE bool
-	IOT    bool
-
-	// Device Flags
-	CLIDeviceKey string
-	CLIOrgId     string
-	CLIDNS       string
-	CLIHostname  string
-=======
 	NATIVE  bool
 	MINIMAL bool
 
@@ -181,7 +159,6 @@
 	CLIHostname  string
 	CLIPort      string
 	CLIServerID  string
->>>>>>> f89ff9c1
 
 	// Base Path Overwrite
 	BASE_PATH string
@@ -488,15 +465,12 @@
 
 	DHCP       *DHCPRecord
 	VPLNetwork *ServerNetwork
-<<<<<<< HEAD
-=======
 }
 
 type FirewallRequest struct {
 	DHCPToken string
 	IP        string
 	Hosts     []string
->>>>>>> f89ff9c1
 }
 
 type Tunnel struct {
@@ -643,11 +617,7 @@
 	EnabledBlockLists   []string
 	AvailableBlockLists []*BlockList
 
-<<<<<<< HEAD
-	CustomDNSRecords []*ServerDNS
-=======
 	DNSRecords []*ServerDNS
->>>>>>> f89ff9c1
 }
 
 var (
