package core

import (
	"bytes"
	"context"
	"crypto/tls"
	"crypto/x509"
	"encoding/binary"
	"encoding/json"
	"errors"
	"fmt"
	"io"
	"math"
	"math/rand"
	"net"
	"net/http"
	"regexp"
	"runtime"
	"slices"
	"strconv"
	"strings"
	"sync/atomic"
	"time"

	"github.com/tunnels-is/tunnels/certs"
	"github.com/xlzd/gotp"
	"github.com/zveinn/crypt"
	"golang.org/x/net/quic"
)

func ControllerDirectDial(ctx context.Context, _ string, addr string) (net.Conn, error) {
	return net.Dial("tcp", "192.168.1.12:443")
}

// func OpenProxyTunnelToRouter() (TcpConn net.Conn, err error) {
// 	dialer := net.Dialer{Timeout: time.Duration(5 * time.Second)}
// 	routerIndexForConnection := 0
// 	retryRouterCount := 0
//
// retryRouter:
// 	IP := GLOBAL_STATE.RouterList[routerIndexForConnection].IP
// 	TcpConn, err = dialer.Dial("tcp", IP+":443")
// 	if err != nil {
// 		CreateErrorLog("", "Could not dial router: ", IP, err)
// 		if retryRouterCount > 2 {
// 			CreateErrorLog("", "Could not dial router (final retry) backing off: ", IP, err)
// 			return
// 		}
// 		retryRouterCount++
// 		routerIndexForConnection++
// 		if routerIndexForConnection == len(GLOBAL_STATE.RouterList) {
// 			routerIndexForConnection = 0
// 		}
// 		goto retryRouter
// 	}
//
// 	return
// }

func ResetEverything() {
	defer RecoverAndLogToFile()

	for _, v := range TunList {
		if v == nil {
			continue
		}
		if v.Interface != nil {
			_ = v.Interface.Disconnect(v)
		}
	}

	RestoreSaneDNSDefaults()
}

func sendFirewallToServer(serverIP string, DHCPToken string, DHCPIP string, allowedHosts []string) (err error) {
	FR := new(FirewallRequest)
	FR.DHCPToken = DHCPToken
	FR.IP = DHCPIP
	FR.Hosts = allowedHosts

	var body []byte
	body, err = json.Marshal(FR)
	if err != nil {
		return err
	}

	DEBUG("Sending firewall info to server: ", serverIP)
	req, err := http.NewRequest("POST", "https://"+serverIP+":444/firewall", bytes.NewBuffer(body))
	if err != nil {
		return err
	}

	client := http.Client{
		Timeout: time.Duration(5000) * time.Millisecond,
		Transport: &http.Transport{
			TLSClientConfig: &tls.Config{
				CurvePreferences:   []tls.CurveID{tls.CurveP521},
				RootCAs:            CertPool,
				MinVersion:         tls.VersionTLS13,
				InsecureSkipVerify: true,
			},
		},
	}

	resp, err := client.Do(req)
	if err != nil {
		return err
	}

	client.CloseIdleConnections()
	if resp != nil {
		if resp.Body != nil {
			defer resp.Body.Close()
		}

		if resp.StatusCode != 200 {
			return fmt.Errorf("error from server (%s) while applying firewall rules, code: %d", serverIP, resp.StatusCode)
		}
	} else {
		return fmt.Errorf("no response from server(%s) while applying firewall rules", serverIP)
	}

	return nil
}

func SendRequestToController(method string, route string, data interface{}, timeoutMS int) ([]byte, int, error) {
	defer RecoverAndLogToFile()

	var body []byte
	var err error
	if data != nil {
		body, err = json.Marshal(data)
		if err != nil {
			return nil, 0, err
		}
	}

	var req *http.Request
	if method == "POST" {
		req, err = http.NewRequest(method, "https://api.tunnels.is/"+route, bytes.NewBuffer(body))
	} else if method == "GET" {
		req, err = http.NewRequest(method, "https://api.tunnels.is/"+route, nil)
	} else {
		return nil, 0, errors.New("method not supported:" + method)
	}

	if err != nil {
		return nil, 0, err
	}

	req.Header.Add("Content-Type", "application/json")

	client := http.Client{
		Timeout: time.Duration(timeoutMS) * time.Millisecond,
		Transport: &http.Transport{
			TLSClientConfig: &tls.Config{
				CurvePreferences:   []tls.CurveID{tls.CurveP521},
				RootCAs:            CertPool,
				MinVersion:         tls.VersionTLS13,
				InsecureSkipVerify: false,
			},
		},
	}

	resp, err := client.Do(req)
	if err != nil {
		if resp != nil {
			return nil, resp.StatusCode, err
		} else {
			return nil, 0, err
		}
	}

	client.CloseIdleConnections()
	if resp.Body != nil {
		defer resp.Body.Close()
	}

	var x []byte
	x, err = io.ReadAll(resp.Body)
	if err != nil {
		return nil, resp.StatusCode, err
	}

	return x, resp.StatusCode, nil
}

func ForwardConnectToController(FR *FORWARD_REQUEST) ([]byte, int) {
	defer RecoverAndLogToFile()

	// The domain being used here is an old domain that needs to be replaced.
	// This method uses a custom dialer which does not DNS resolve.
	responseBytes, code, err := SendRequestToController(
		FR.Method,
		FR.Path,
		FR.JSONData,
		FR.Timeout,
	)
	if err != nil {
		ERROR("Could not forward request (err): ", err)
		if code == 0 {
			return responseBytes, 420
		} else {
			return responseBytes, code
		}
	}

	if code == 0 {
		ERROR("Could not forward request (code 0): ", err)
		return responseBytes, 420
	}

	return responseBytes, code
}

func ForwardToController(FR *FORWARD_REQUEST) (interface{}, int) {
	defer RecoverAndLogToFile()

	// The domain being used here is an old domain that needs to be replaced.
	// This method uses a custom dialer which does not DNS resolve.
	responseBytes, code, err := SendRequestToController(
		FR.Method,
		FR.Path,
		FR.JSONData,
		FR.Timeout,
	)

	er := new(ErrorResponse)
	if err != nil {
		er.Error = err.Error()
		ERROR("Could not forward request (err): ", err)
		return er, 500
	}

	if code == 0 {
		er.Error = "Unable to contact controller"
		ERROR("Could not forward request (code 0): ", err)
		return er, 500
	}

	var respJSON interface{}
	if len(responseBytes) != 0 {
		err = json.Unmarshal(responseBytes, &respJSON)
		if err != nil {
			ERROR("Could not parse response data: ", err)
			er.Error = "Unable to open response from controller"
			return er, code
		}
	}

	if strings.Contains(FR.Path, "logout") {
		if len(responseBytes) != 0 && code == 200 {
			INFO("LOGOUT DETECTED!")
			GLOBAL_STATE.User = User{}
		}
	}

	if strings.Contains(FR.Path, "login") {
		if len(responseBytes) != 0 && code == 200 {
			INFO("LOGIN DETECTED!")
			err = json.Unmarshal(responseBytes, &GLOBAL_STATE.User)
			if err != nil {
				ERROR("login detected but not registered in background service: ", err)
			} else {
				DEBUG("login registered in background service")
			}
		}
	}

	return respJSON, code
}

var (
	NEXT_SERVER_REFRESH time.Time
	AZ_CHAR_CHECK       = regexp.MustCompile(`^[a-zA-Z0-9]*$`)
)

func validateConfig(config *Config) (err error) {
	curMeta := findDefaultTunnelMeta()
	if curMeta == nil {
		return errors.New("no current configuration found, please restart tunnels")
	}

	ifnamemap := make(map[string]struct{})
	tagnamemap := make(map[string]struct{})
	var newMeta *TunnelMETA
	for i, v := range config.Connections {
		if v == nil {
			continue
		}

		ifFail := AZ_CHAR_CHECK.MatchString(v.IFName)
		if !ifFail {
			return errors.New("interface names can only contain a-z A-Z 0-9")
		}

		_, ok := ifnamemap[strings.ToLower(v.IFName)]
		if ok {
			return errors.New("you cannot have two connections with the same interface name: " + v.IFName)
		}
		ifnamemap[strings.ToLower(v.IFName)] = struct{}{}

		_, ok = tagnamemap[strings.ToLower(v.Tag)]
		if ok {
			return errors.New("you cannot have two connections with the same tag: " + v.Tag)
		}
		tagnamemap[strings.ToLower(v.Tag)] = struct{}{}

		if strings.EqualFold(v.IFName, DefaultTunnelName) {
			newMeta = config.Connections[i]
		}
	}

	if newMeta == nil {
		return errors.New("your updated configurations do not include a connection with the IFName `tunnels`, please create a default conenction or use the config recovery tool")
	}

	if len(newMeta.IFName) < 3 {
		return errors.New("default connections interface name needs to be at least 3 characters")
	}

	if newMeta.MTU < 1400 {
		return errors.New("connection MTU should not be less then 1400")
	}

	if newMeta.TxQueueLen < 500 {
		return errors.New("connection TxQueueLen should not be less then 500")
	}

	err = ValidateAdapterID(newMeta)
	if err != nil {
		return err
	}

	IP := net.ParseIP(newMeta.IPv4Address)
	if IP == nil {
		return errors.New("IP Address on default connection is invalid")
	}

	return nil
}

func SetConfig(config *Config) error {
	defer RecoverAndLogToFile()

	err := validateConfig(config)
	if err != nil {
		return err
	}

	if !config.DebugLogging || !config.InfoLogging {
	loop:
		for {
			select {
			case <-APILogQueue:
			default:
				break loop
			}
		}
	}

	oldDNSIP := GLOBAL_STATE.C.DNSServerIP
	oldDNSPort := GLOBAL_STATE.C.DNSServerPort
	oldAPIIP := GLOBAL_STATE.C.APIIP
	oldAPIPort := GLOBAL_STATE.C.APIPort
	oldAPICert := GLOBAL_STATE.C.APICert
	oldAPIKey := GLOBAL_STATE.C.APIKey
	oldCertDomains := GLOBAL_STATE.C.APICertDomains
	oldCertIPs := GLOBAL_STATE.C.APICertIPs
	oldBlocklists := GLOBAL_STATE.C.AvailableBlockLists

	if len(oldBlocklists) != len(config.AvailableBlockLists) || !CheckBlockListsEquality(oldBlocklists, config.AvailableBlockLists) {
		DEBUG("Updating DNS Blocklists...")
		err := ReBuildBlockLists(config)
		if err != nil {
			ERROR("Error updating DNS block lists ", err)
			return err
		}
	}

	err = applyNewFirewallRules(C, config)
	if err != nil {
		return err
	}

	err = SaveConfig(config)
	if err != nil {
		ERROR("Unable to save config: ", err)
		return errors.New("unable to save config")
	}
	SwapConfig(config)

	dnsChange := false
	if config.DNSServerPort != oldDNSPort {
		dnsChange = true
	}
	if config.DNSServerIP != oldDNSIP {
		dnsChange = true
	}
	if dnsChange {
		_ = UDPDNSServer.Shutdown()
	}

	apiChange := false
	if config.APIPort != oldAPIPort {
		apiChange = true
	}
	if config.APIIP != oldAPIIP {
		apiChange = true
	}
	if config.APICert != oldAPICert {
		apiChange = true
	}
	if config.APIKey != oldAPIKey {
		apiChange = true
	}
	if !slices.Equal(oldCertDomains, config.APICertDomains) {
		apiChange = true
	}
	if !slices.Equal(oldCertIPs, config.APICertIPs) {
		apiChange = true
	}
	if apiChange {
		_ = API_SERVER.Shutdown(context.Background())
	}

	INFO(fmt.Sprintf("%+v", *config))
	return nil
}

func BandwidthBytesToString(b uint64) string {
	if b <= 999 {
		intS := strconv.FormatUint(b, 10)
		return intS + " B"
	} else if b <= 999_999 {
		intF := float64(b)
		return fmt.Sprintf("%.0f KB", intF/1000)
	} else if b <= 999_999_999 {
		intF := float64(b)
		return fmt.Sprintf("%.1f MB", intF/1_000_000)
	} else if b <= 999_999_999_999 {
		intF := float64(b)
		return fmt.Sprintf("%.1f GB", intF/1_000_000_000)
	} else if b <= 999_999_999_999_999 {
		intF := float64(b)
		return fmt.Sprintf("%.1f TB", intF/1_000_000_000_000)
	}

	return "???"
}

func applyNewFirewallRules(originalConfig *Config, newConfig *Config) error {
	for _, oc := range originalConfig.Connections {
		for _, nc := range newConfig.Connections {
			if oc.WindowsGUID == nc.WindowsGUID {
				if !slices.Equal(oc.AllowedHosts, nc.AllowedHosts) {
					t := findTunnelByGUID(nc.WindowsGUID)
					if t != nil {
						sendFirewallToServer(
							t.ClientCR.ServerIP,
							t.DHCP.Token,
							net.IP(t.DHCP.IP[:]).String(),
							nc.AllowedHosts,
						)
					}
				}
			}
		}
	}
	return nil
}

func GenerateState() (err error) {
	defer RecoverAndLogToFile()
	DEBUG("Generating state object")

	GLOBAL_STATE.ActiveConnections = make([]*TunnelMETA, 0)
	GLOBAL_STATE.ConnectionStats = make([]TunnelSTATS, 0)
	GLOBAL_STATE.Version = APP_VERSION

	for i := range TunList {
		if TunList[i] == nil {
			continue
		}

		GLOBAL_STATE.ActiveConnections = append(GLOBAL_STATE.ActiveConnections, TunList[i].Meta)
		var n2 uint64 = 0
		if len(TunList[i].Nonce2Bytes) > 7 {
			n2 = binary.BigEndian.Uint64(TunList[i].Nonce2Bytes)
		}

		x := TunnelSTATS{
<<<<<<< HEAD
			Nonce1:              ConList[i].EH.SEAL.Nonce1U.Load(),
			Nonce2:              n2,
			StartPort:           ConList[i].StartPort,
			EndPort:             ConList[i].EndPort,
			IngressString:       BandwidthBytesToString(uint64(ConList[i].IngressBytes)),
			EgressString:        BandwidthBytesToString(uint64(ConList[i].EgressBytes)),
			EgressBytes:         ConList[i].EgressBytes,
			StatsTag:            ConList[i].Meta.Tag,
			DISK:                ConList[i].TunnelSTATS.DISK,
			MEM:                 ConList[i].TunnelSTATS.MEM,
			CPU:                 ConList[i].TunnelSTATS.CPU,
			ServerToClientMicro: ConList[i].TunnelSTATS.ServerToClientMicro,
			PingTime:            ConList[i].TunnelSTATS.PingTime,
		}

		if ConList[i].DHCP != nil {
			x.DHCP = ConList[i].DHCP
		}
		if ConList[i].VPLNetwork != nil {
			x.VPLNetwork = ConList[i].CRR.VPLNetwork
		}

=======
			Nonce1:              TunList[i].EH.SEAL.Nonce1U.Load(),
			Nonce2:              n2,
			StartPort:           TunList[i].StartPort,
			EndPort:             TunList[i].EndPort,
			IngressString:       BandwidthBytesToString(uint64(TunList[i].IngressBytes)),
			EgressString:        BandwidthBytesToString(uint64(TunList[i].EgressBytes)),
			IngressBytes:        TunList[i].IngressBytes,
			EgressBytes:         TunList[i].EgressBytes,
			StatsTag:            TunList[i].Meta.Tag,
			DISK:                TunList[i].TunnelSTATS.DISK,
			MEM:                 TunList[i].TunnelSTATS.MEM,
			CPU:                 TunList[i].TunnelSTATS.CPU,
			ServerToClientMicro: TunList[i].TunnelSTATS.ServerToClientMicro,
			PingTime:            TunList[i].TunnelSTATS.PingTime,
		}

		if TunList[i].DHCP != nil {
			x.DHCP = TunList[i].DHCP
		}
		if TunList[i].VPLNetwork != nil {
			x.VPLNetwork = TunList[i].VPLNetwork
		}

>>>>>>> f89ff9c1
		GLOBAL_STATE.ConnectionStats = append(GLOBAL_STATE.ConnectionStats, x)
	}

	if GLOBAL_STATE.C.DNSstats {

		for i, v := range DNSBlockedList {
			GLOBAL_STATE.DNSBlocksMap[i] = v
		}
		for i, v := range DNSResolvedList {
			GLOBAL_STATE.DNSResolvesMap[i] = v
		}
	}

	return
}

func InitializeTunnelFromCRR(TUN *Tunnel) (err error) {
	BLOCK_DNS_QUERIES = true
	defer func() {
		RecoverAndLogToFile()
		BLOCK_DNS_QUERIES = false
	}()

	FullCleanDNSCache()

	TUN.Index = make([]byte, 2)
	binary.BigEndian.PutUint16(TUN.Index, uint16(TUN.CRR.Index))

	TUN.AddressNetIP = net.ParseIP(TUN.Meta.IPv4Address).To4()
	TUN.StartPort = TUN.CRR.StartPort
	TUN.EndPort = TUN.CRR.EndPort
	TUN.TCP_EM = make(map[[10]byte]*Mapping)
	TUN.UDP_EM = make(map[[10]byte]*Mapping)
	TUN.InitPortMap()

	ifip := net.ParseIP(TUN.CRR.InterfaceIP)
	if ifip == nil {
		return fmt.Errorf("Interface ip (%s) was malformed", TUN.CRR.InterfaceIP)
	}

	to4 := ifip.To4()
	TUN.EP_VPNSrcIP[0] = to4[0]
	TUN.EP_VPNSrcIP[1] = to4[1]
	TUN.EP_VPNSrcIP[2] = to4[2]
	TUN.EP_VPNSrcIP[3] = to4[3]

	if TUN.CRR.DHCP != nil {
		TUN.VPL_IP[0] = TUN.CRR.DHCP.IP[0]
		TUN.VPL_IP[1] = TUN.CRR.DHCP.IP[1]
		TUN.VPL_IP[2] = TUN.CRR.DHCP.IP[2]
		TUN.VPL_IP[3] = TUN.CRR.DHCP.IP[3]

		TUN.DHCP = TUN.CRR.DHCP
		TUN.Meta.DHCPToken = TUN.CRR.DHCP.Token
		SaveConfig(GLOBAL_STATE.C)
	}

	if TUN.CRR.VPLNetwork != nil {
		TUN.VPLNetwork = TUN.CRR.VPLNetwork
	}

	if !TUN.Meta.LocalhostNat {
		NN := new(ServerNetwork)
		NN.Network = "127.0.0.1/32"
		NN.Nat = to4.String() + "/32"
		TUN.CRR.Networks = append(TUN.CRR.Networks, NN)
	}

	if len(TUN.Meta.Networks) > 0 {
		TUN.CRR.Networks = TUN.Meta.Networks
	}
	if len(TUN.Meta.DNS) > 0 {
		TUN.CRR.DNS = TUN.Meta.DNS
	}
	if len(TUN.Meta.DNSServers) > 0 {
		TUN.CRR.DNSServers = TUN.Meta.DNSServers
	}
	if len(TUN.CRR.DNSServers) < 1 {
		TUN.CRR.DNSServers = []string{C.DNS1Default, C.DNS2Default}
	}

	err = TUN.InitVPLMap()
	if err != nil {
		return err
	}
	err = TUN.InitNatMaps()
	if err != nil {
		return err
	}

	DEBUG(fmt.Sprintf(
		"Connection info: Addr(%s) StartPort(%d) EndPort(%d) srcIP(%s) ",
		TUN.Meta.IPv4Address,
		TUN.CRR.StartPort,
		TUN.CRR.EndPort,
		TUN.CRR.InterfaceIP,
	))

	if TUN.CRR.VPLNetwork != nil && TUN.CRR.DHCP != nil {
		DEBUG(fmt.Sprintf(
			"DHCP/VPL info: Addr(%s) Network:(%s) Token(%s) ",
			TUN.CRR.DHCP.IP,
			TUN.CRR.VPLNetwork.Network,
			TUN.CRR.DHCP.Token,
		))
	}

	return nil
}

func GetServerInfoFromDNS(d string) (ip, port, id string, err error) {
	txt, err := net.LookupTXT(d)
	if err != nil {
		DEBUG("Could not use DNS discovery to find VPN server: ", err)
		err = errors.New("Failed DNS Discovery: " + err.Error())
		return
	}

	if len(txt) < 1 {
		DEBUG("Could not use DNS discovery to find VPN server: no records returned")
		err = errors.New("Failed DNS Discovery: no records found")
		return
	}

	ds := strings.Split(txt[0], ":")
	if len(ds) < 3 {
		DEBUG("Could not use DNS discovery to find VPN server: invalid TXT record: ", txt[0])
		err = errors.New("Failed DNS Discovery: invalid TXT record")
		return
	}

	id = txt[0]
	ip = txt[1]
	port = txt[2]

	return
}

func PreConnectCheck() (int, error) {
	if !GLOBAL_STATE.ConfigInitialized {
		return 502, errors.New("the application is still initializing default configurations, please wait a few seconds")
	}

	if !GLOBAL_STATE.IsAdmin {
		return 400, errors.New("tunnels needs to run as Administrator or root")
	}
	return 0, nil
}

var IsConnecting = atomic.Bool{}

func PublicConnect(ClientCR ConnectionRequest) (code int, errm error) {
	if !IsConnecting.CompareAndSwap(false, true) {
		INFO("Already connecting to another connection, please wait a moment")
		return 400, errors.New("Already connecting to another connection, please wait a moment")
	}

	start := time.Now()
	defer func() {
		IsConnecting.Store(false)
		runtime.GC()
	}()
	defer RecoverAndLogToFile()

	code, errm = PreConnectCheck()
	if errm != nil {
		return
	}

	tunnel := new(Tunnel)
	tunnel.ClientCR = ClientCR
	tunnel.Meta = FindMETAForConnectRequest(&ClientCR)
	if tunnel.Meta == nil {
		ERROR("vpn connection metadata not found for tag: ", ClientCR.Tag)
<<<<<<< HEAD
		return 400, errors.New("error in router tunnel")
=======
		return 400, errors.New("error fetching connection meta")
	}

	if tunnel.Meta.DNSDiscovery != "" {
		DEBUG("looking for connection info @ ", tunnel.Meta.DNSDiscovery)
		dnsInfo, err := certs.ResolveMetaTXT(tunnel.Meta.DNSDiscovery)
		if err != nil {
			ERROR("error looking up connection info: ", err)
			return 400, err
		}
		DEBUG("DNS Info: ", dnsInfo.IP, dnsInfo.Port, dnsInfo.ServerID, "cert length: ", len(dnsInfo.Cert))
		ClientCR.ServerPort = dnsInfo.Port
		ClientCR.ServerIP = dnsInfo.IP
		ClientCR.ServerID = dnsInfo.ServerID
		tunnel.Meta.PrivateCertBytes = dnsInfo.Cert
		tunnel.Meta.Private = true

	} else {
		if !tunnel.Meta.Private && ClientCR.ServerID == "" {
			ERROR("No server selected")
			return 400, errors.New("No server selected")
		} else if tunnel.Meta.ServerID != ClientCR.ServerID {
			tunnel.Meta.ServerID = ClientCR.ServerID
		}
	}

	if ClientCR.ServerIP == "" || ClientCR.ServerPort == "" {
		ERROR("Missing server or port in connect request")
		return 400, errors.New("Server IP or Port missing")
>>>>>>> f89ff9c1
	}

	if tunnel.Meta.DNSDiscovery != "" {
		sid, sip, sport, err := GetServerInfoFromDNS(tunnel.Meta.DNSDiscovery)
		if err != nil {
			return 400, err
		}
		ClientCR.ServerPort = sport
		ClientCR.ServerIP = sip
		ClientCR.SeverID = sid
	} else {
		if !tunnel.Meta.Private && ClientCR.SeverID == "" {
			ERROR("No server selected")
			return 400, errors.New("No server selected")
		} else if tunnel.Meta.ServerID != ClientCR.SeverID {
			tunnel.Meta.ServerID = ClientCR.SeverID
		}
	}

	if ClientCR.ServerIP == "" || ClientCR.ServerPort == "" {
		ERROR("Missing server or port in connect request")
		return 400, errors.New("Server IP or Port missing")
	}

	if tunnel.Meta.PreventIPv6 && IPv6Enabled() {
		return 400, errors.New("IPV6 Enabled but should be disabled")
	}

	FinalCR := new(RemoteConnectionRequest)
	FinalCR.Version = API_VERSION
	FinalCR.Created = time.Now()

	// from GUI connect request
	FinalCR.DeviceToken = ClientCR.DeviceToken
<<<<<<< HEAD
	FinalCR.UserID = ClientCR.UserID
	FinalCR.SeverID = ClientCR.SeverID
	FinalCR.EncType = ClientCR.EncType
	FinalCR.OrgID = ClientCR.OrgID
	FinalCR.DeviceKey = ClientCR.DeviceKey
	FinalCR.Hostname = tunnel.Meta.Hostname

	if !IOT {
=======
	FinalCR.Hostname = tunnel.Meta.Hostname
	FinalCR.UserID = ClientCR.UserID
	FinalCR.SeverID = ClientCR.ServerID
	FinalCR.EncType = ClientCR.EncType
	FinalCR.DeviceKey = ClientCR.DeviceKey

	if !tunnel.Meta.Private || tunnel.Meta.RequestVPNPorts {
>>>>>>> f89ff9c1
		FinalCR.RequestingPorts = true
	}
	FinalCR.DHCPToken = tunnel.Meta.DHCPToken

	DEBUG("ConnectRequestFromClient", ClientCR)

	tc := &tls.Config{
		RootCAs:            CertPool,
		MinVersion:         tls.VersionTLS13,
		CurvePreferences:   []tls.CurveID{tls.CurveP521},
		InsecureSkipVerify: false,
		VerifyPeerCertificate: func(rawCerts [][]byte, verifiedChains [][]*x509.Certificate) error {
			return nil
		},
		VerifyConnection: func(cs tls.ConnectionState) error {
			if len(cs.PeerCertificates) > 0 {
				FinalCR.Serial = fmt.Sprintf("%x", cs.PeerCertificates[0].SerialNumber)
			}
			return nil
		},
	}

	if tunnel.Meta.Private {
		tc.RootCAs, errm = tunnel.Meta.LoadPrivateCerts()
		if errm != nil {
			ERROR("Unable to load private cert: ", errm)
			return 502, errors.New("Unable to load private cert: " + tunnel.Meta.PrivateCert)
		}
	}

	qc := &quic.Config{
		TLSConfig:                tc,
		HandshakeTimeout:         time.Duration(15 * time.Second),
		RequireAddressValidation: false,
		KeepAlivePeriod:          0,
		MaxUniRemoteStreams:      10,
		MaxBidiRemoteStreams:     10,
		MaxStreamReadBufferSize:  70000,
		MaxStreamWriteBufferSize: 70000,
		MaxConnReadBufferSize:    70000,
		MaxIdleTimeout:           60 * time.Second,
	}

	x, err := quic.Listen("udp4", "", qc)
	if err != nil {
		ERROR("Unable to open UDP listener:", err)
		return 502, errors.New("Unable to create udp listener")
	}

	DEBUG("ConnectingTo:", net.JoinHostPort(ClientCR.ServerIP, ClientCR.ServerPort))
	con, err := x.Dial(
		context.Background(),
		"udp4",
		net.JoinHostPort(ClientCR.ServerIP, ClientCR.ServerPort),
		qc,
	)
	if err != nil {
		x.Close(context.Background())
		DEBUG("ConnectionError:", err)
		return 502, errors.New("unable to connect to server")
	}

	FR := new(FORWARD_REQUEST)
	FR.Method = "POST"
	if tunnel.Meta.Private {
		if ClientCR.OrgID != "" && ClientCR.DeviceKey != "" {
			FR.Path = "v3/session/device"
		} else {
			FR.Path = "v3/session/private"
		}
	} else {
		FR.Path = "v3/session/public"
	}
	if ClientCR.ServerID != "" && ClientCR.DeviceKey != "" {
		FR.Path += "/min"
	}

	FR.JSONData = FinalCR
	FR.Timeout = 25000

	bytesFromController, code := ForwardConnectToController(FR)
	DEBUG("CodeFromController:", code)
	if code != 200 {
		x.Close(context.Background())
		con.Abort(errors.New(""))
		ERROR("ErrFromController:", string(bytesFromController))
		ER := new(ErrorResponse)
		err := json.Unmarshal(bytesFromController, ER)
		if err != nil {
			return code, errors.New(ER.Error)
		} else {
			return code, errors.New("Unknown error from controller")
		}
	}

	DEBUG("SignedPayload:", string(bytesFromController))

	s, err := con.NewStream(context.Background())
	if err != nil {
		x.Close(context.Background())
		con.Abort(errors.New(""))
		DEBUG("StreamError:", err)
		return 502, errors.New("unable to make stream")
	}

	closeAll := func() {
		s.Close()
		con.Close()
		x.Close(context.Background())
	}

	_, err = s.Write(bytesFromController)
	if err != nil {
		closeAll()
		DEBUG("WriteError:", err)
		return 502, errors.New("unable to write connection request data to server")
	}
	s.Flush()

	tunnel.EH, err = crypt.NewEncryptionHandler(ClientCR.EncType)
	if err != nil {
		closeAll()
		ERROR("unable to create encryption handler: ", err)
		return 502, errors.New("Unable to secure connection")
	}

	tunnel.EH.SetHandshakeStream(s)

	err = tunnel.EH.ReceiveHandshake()
	if err != nil {
		con.Abort(errors.New(""))
		ERROR("Handshakte initialization failed", err)
		return 502, errors.New("Unable to finalize handshake")
	}

	CRR := new(ConnectRequestResponse)
	resp := make([]byte, 100000)
	n, err := s.Read(resp)
	DEBUG("(RAW)ConnectionRequestResponse:", string(resp[:n]))
	if err != nil {
		if err != io.EOF {
			closeAll()
			ERROR("Unable to receive connection response", err)
			return 500, errors.New("Did not receive connection response from server")
		}
	}

	err = json.Unmarshal(resp[:n], &CRR)
	if err != nil {
		closeAll()
		ERROR("Unable to parse connection response", err)
		return 502, errors.New("Unable to open data from server.. disconnecting..")
	}

	closeAll()

	DEBUG("ConnectionRequestResponse:", CRR)
	tunnel.CRR = CRR

	err = InitializeTunnelFromCRR(tunnel)
	if err != nil {
		return 502, err
	}

	DEBUG("Opening data tunnel:", net.JoinHostPort(ClientCR.ServerIP, CRR.DataPort))

	IP_AddRoute(ClientCR.ServerIP+"/32", "", DEFAULT_GATEWAY.To4().String(), "0")
	tunnel.Con, err = net.Dial(
		"udp4",
		net.JoinHostPort(ClientCR.ServerIP, CRR.DataPort),
	)
	if err != nil {
		DEBUG("Unable to open data tunnel: ", err)
		return 502, errors.New("unable to open data tunnel")
	}

	var createdNewInterface bool
	err, createdNewInterface = FindOrCreateInterface(tunnel)
	if err != nil {
		ERROR("Unable to initialize interface: ", err)
		return 502, err
	}

	if createdNewInterface {
		err = tunnel.Interface.Connect(tunnel)
		if err != nil {
			ERROR("unable to configure tunnel interface: ", err)
			return 502, errors.New("Unable to connect to tunnel interface")
		}
		if AddTunnelInterfaceToList(tunnel.Interface) {
			select {
			case interfaceMonitor <- tunnel.Interface:
			default:
				tunnel.Interface.Disconnect(tunnel)
				RemoveTunnelInterfaceFromList(tunnel.Interface)
				ERROR(3, "Interface monitor channel is full!")
				return 502, errors.New("Unable to place new interface on monitor channel")
			}
		}
	} else {
		oldTunnel := *tunnel.Interface.tunnel.Load()
		if oldTunnel != nil {
			// TODO .. leave unchanged if no change is detected
			if oldTunnel.Meta.IFName == tunnel.Meta.IFName {
				oldTunnel.Interface.RemoveRoutes(oldTunnel, tunnel.Meta.EnableDefaultRoute)
				err = tunnel.Interface.ApplyRoutes(tunnel)
				if err != nil {
					ERROR("unable to apply routes: ", err)
					return 502, fmt.Errorf("unable to apply routes: %s", err)
				}
			} else {
				defer func() {
					if err == nil {
						oldTunnel.Interface.Disconnect(oldTunnel)
					} else {
						tunnel.Interface.Disconnect(tunnel)
					}
				}()
			}
		}
	}

	// Create cross-pointers
	tunnel.Interface.tunnel.Store(&tunnel)

	tunnel.Connected = true
	tunnel.TunnelSTATS.PingTime = time.Now()

	AddTunnelToList(tunnel)
	_ = GenerateState()

	out := tunnel.EH.SEAL.Seal1(PingPongStatsBuffer, tunnel.Index)
	_, err = tunnel.Con.Write(out)
	if err != nil {
		return 502, errors.New("unable to send initial ping to server")
	}

	go tunnel.ReadFromServeTunnel()

	if tunnel.CRR.DHCP != nil {
		if len(tunnel.Meta.AllowedHosts) > 0 {
			err = sendFirewallToServer(
				tunnel.ClientCR.ServerIP,
				tunnel.DHCP.Token,
				net.IP(tunnel.DHCP.IP[:]).String(),
				tunnel.Meta.AllowedHosts,
			)
			if err != nil {
				ERROR("unable to update firewall: ", err)
			}
		}
	}

	if tunnel.CRR.VPLNetwork != nil {
		tunnel.TunnelSTATS.VPLNetwork = tunnel.CRR.VPLNetwork
		tunnel.TunnelSTATS.DHCP = tunnel.CRR.DHCP
	}

	if CRR.DHCP != nil {
		tunnel.Meta.DHCPToken = CRR.DHCP.Token
		SaveConfig(GLOBAL_STATE.C)
	}

	DEBUG("Session is ready - it took ", fmt.Sprintf("%.0f", math.Abs(time.Since(start).Seconds())), " seconds to connect")

	return 200, nil
}

func GetQRCode(LF *TWO_FACTOR_CONFIRM) (QR *QR_CODE, err error) {
	if LF.Email == "" {
		return nil, errors.New("email missing")
	}

	b := make([]rune, 16)
	for i := range b {
		b[i] = letterRunes[rand.Intn(len(letterRunes))]
	}

	TOTP := strings.ToUpper(string(b))

	authenticatorAppURL := gotp.NewDefaultTOTP(TOTP).ProvisioningUri(LF.Email, "Tunnels")

	QR = new(QR_CODE)
	QR.Value = authenticatorAppURL

	return QR, nil
}<|MERGE_RESOLUTION|>--- conflicted
+++ resolved
@@ -490,30 +490,6 @@
 		}
 
 		x := TunnelSTATS{
-<<<<<<< HEAD
-			Nonce1:              ConList[i].EH.SEAL.Nonce1U.Load(),
-			Nonce2:              n2,
-			StartPort:           ConList[i].StartPort,
-			EndPort:             ConList[i].EndPort,
-			IngressString:       BandwidthBytesToString(uint64(ConList[i].IngressBytes)),
-			EgressString:        BandwidthBytesToString(uint64(ConList[i].EgressBytes)),
-			EgressBytes:         ConList[i].EgressBytes,
-			StatsTag:            ConList[i].Meta.Tag,
-			DISK:                ConList[i].TunnelSTATS.DISK,
-			MEM:                 ConList[i].TunnelSTATS.MEM,
-			CPU:                 ConList[i].TunnelSTATS.CPU,
-			ServerToClientMicro: ConList[i].TunnelSTATS.ServerToClientMicro,
-			PingTime:            ConList[i].TunnelSTATS.PingTime,
-		}
-
-		if ConList[i].DHCP != nil {
-			x.DHCP = ConList[i].DHCP
-		}
-		if ConList[i].VPLNetwork != nil {
-			x.VPLNetwork = ConList[i].CRR.VPLNetwork
-		}
-
-=======
 			Nonce1:              TunList[i].EH.SEAL.Nonce1U.Load(),
 			Nonce2:              n2,
 			StartPort:           TunList[i].StartPort,
@@ -537,7 +513,6 @@
 			x.VPLNetwork = TunList[i].VPLNetwork
 		}
 
->>>>>>> f89ff9c1
 		GLOBAL_STATE.ConnectionStats = append(GLOBAL_STATE.ConnectionStats, x)
 	}
 
@@ -712,9 +687,6 @@
 	tunnel.Meta = FindMETAForConnectRequest(&ClientCR)
 	if tunnel.Meta == nil {
 		ERROR("vpn connection metadata not found for tag: ", ClientCR.Tag)
-<<<<<<< HEAD
-		return 400, errors.New("error in router tunnel")
-=======
 		return 400, errors.New("error fetching connection meta")
 	}
 
@@ -744,29 +716,6 @@
 	if ClientCR.ServerIP == "" || ClientCR.ServerPort == "" {
 		ERROR("Missing server or port in connect request")
 		return 400, errors.New("Server IP or Port missing")
->>>>>>> f89ff9c1
-	}
-
-	if tunnel.Meta.DNSDiscovery != "" {
-		sid, sip, sport, err := GetServerInfoFromDNS(tunnel.Meta.DNSDiscovery)
-		if err != nil {
-			return 400, err
-		}
-		ClientCR.ServerPort = sport
-		ClientCR.ServerIP = sip
-		ClientCR.SeverID = sid
-	} else {
-		if !tunnel.Meta.Private && ClientCR.SeverID == "" {
-			ERROR("No server selected")
-			return 400, errors.New("No server selected")
-		} else if tunnel.Meta.ServerID != ClientCR.SeverID {
-			tunnel.Meta.ServerID = ClientCR.SeverID
-		}
-	}
-
-	if ClientCR.ServerIP == "" || ClientCR.ServerPort == "" {
-		ERROR("Missing server or port in connect request")
-		return 400, errors.New("Server IP or Port missing")
 	}
 
 	if tunnel.Meta.PreventIPv6 && IPv6Enabled() {
@@ -779,16 +728,6 @@
 
 	// from GUI connect request
 	FinalCR.DeviceToken = ClientCR.DeviceToken
-<<<<<<< HEAD
-	FinalCR.UserID = ClientCR.UserID
-	FinalCR.SeverID = ClientCR.SeverID
-	FinalCR.EncType = ClientCR.EncType
-	FinalCR.OrgID = ClientCR.OrgID
-	FinalCR.DeviceKey = ClientCR.DeviceKey
-	FinalCR.Hostname = tunnel.Meta.Hostname
-
-	if !IOT {
-=======
 	FinalCR.Hostname = tunnel.Meta.Hostname
 	FinalCR.UserID = ClientCR.UserID
 	FinalCR.SeverID = ClientCR.ServerID
@@ -796,7 +735,6 @@
 	FinalCR.DeviceKey = ClientCR.DeviceKey
 
 	if !tunnel.Meta.Private || tunnel.Meta.RequestVPNPorts {
->>>>>>> f89ff9c1
 		FinalCR.RequestingPorts = true
 	}
 	FinalCR.DHCPToken = tunnel.Meta.DHCPToken
