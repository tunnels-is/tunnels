--- conflicted
+++ resolved
@@ -42,19 +42,6 @@
 	return
 }
 
-<<<<<<< HEAD
-func LoadServerSignCertAndKey() (c *x509.Certificate, k *rsa.PublicKey, err error) {
-	pubKeyBlock, _ := pem.Decode([]byte(ControlCert))
-	c, err = x509.ParseCertificate(pubKeyBlock.Bytes)
-	if err != nil {
-		return nil, nil, err
-	}
-	k = c.PublicKey.(*rsa.PublicKey)
-	return
-}
-
-=======
->>>>>>> f89ff9c1
 func MakeCert(ct CertType, certPath string, keyPath string, ips []string, domains []string, org string, expirationDate time.Time, saveToDisk bool) (c tls.Certificate, err error) {
 	defer func() {
 		r := recover()
